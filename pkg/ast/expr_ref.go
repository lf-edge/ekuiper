--- conflicted
+++ resolved
@@ -80,11 +80,7 @@
 		n += fr.Name
 	}
 	if fr.AliasRef != nil {
-<<<<<<< HEAD
-		n += fmt.Sprintf(",%s", fr.AliasRef.String())
-=======
 		n += "," + fr.AliasRef.String()
->>>>>>> 80733254
 	}
 	return sn + n
 }
@@ -123,11 +119,7 @@
 }
 
 func (a *AliasRef) String() string {
-<<<<<<< HEAD
-	return a.Expression.String()
-=======
 	return fmt.Sprintf("aliasRef:%s", a.Expression.String())
->>>>>>> 80733254
 }
 
 // SetRefSource only used for unit test
