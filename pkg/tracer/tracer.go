// Copyright 2021-2024 EMQ Technologies Co., Ltd.
//
// Licensed under the Apache License, Version 2.0 (the "License");
// you may not use this file except in compliance with the License.
// You may obtain a copy of the License at
//
//     http://www.apache.org/licenses/LICENSE-2.0
//
// Unless required by applicable law or agreed to in writing, software
// distributed under the License is distributed on an "AS IS" BASIS,
// WITHOUT WARRANTIES OR CONDITIONS OF ANY KIND, either express or implied.
// See the License for the specific language governing permissions and
// limitations under the License.

package tracer

import (
	"sync"

	"go.opentelemetry.io/otel"
	"go.opentelemetry.io/otel/sdk/resource"
	sdktrace "go.opentelemetry.io/otel/sdk/trace"
	semconv "go.opentelemetry.io/otel/semconv/v1.7.0"
	"go.opentelemetry.io/otel/trace"

	"github.com/lf-edge/ekuiper/v2/internal/conf"
	"github.com/lf-edge/ekuiper/v2/pkg/cast"
)

const (
	TraceCfgKey = "$$tracer_cfg"
)

var globalTracerManager *GlobalTracerManager

func init() {
	globalTracerManager = &GlobalTracerManager{}
}

type GlobalTracerManager struct {
	sync.RWMutex
	Init                 bool
	ServiceName          string
	EnableRemoteEndpoint bool
	RemoteEndpoint       string
	SpanExporter         *SpanExporter
}

func (g *GlobalTracerManager) InitIfNot() {
	g.Lock()
	defer g.Unlock()
	if g.Init {
		return
	}
	var opts []sdktrace.TracerProviderOption
	opts = append(opts, sdktrace.WithResource(resource.NewWithAttributes(
		semconv.SchemaURL,
		semconv.ServiceNameKey.String("kuiperd-service"),
	)))
	tp := sdktrace.NewTracerProvider(opts...)
	otel.SetTracerProvider(tp)
	g.Init = true
}

func (g *GlobalTracerManager) SetTracer(enableRemote bool, serviceName, endpoint string) error {
	var opts []sdktrace.TracerProviderOption
	opts = append(opts, sdktrace.WithResource(resource.NewWithAttributes(
		semconv.SchemaURL,
		semconv.ServiceNameKey.String(serviceName),
	)))
	g.Lock()
	defer g.Unlock()
	g.ServiceName = serviceName
	g.EnableRemoteEndpoint = enableRemote
	g.RemoteEndpoint = endpoint
	exporter, err := NewSpanExporter(enableRemote)
	if err != nil {
		return err
	}
	opts = append(opts, sdktrace.WithBatcher(exporter))
	tp := sdktrace.NewTracerProvider(opts...)
	otel.SetTracerProvider(tp)
	g.Init = true
	return nil
}

func (g *GlobalTracerManager) GetTraceById(traceID string) (root *LocalSpan) {
	g.RLock()
	defer g.RUnlock()
	return g.SpanExporter.GetTraceById(traceID)
}

func GetTracer() trace.Tracer {
	globalTracerManager.InitIfNot()
	return otel.GetTracerProvider().Tracer("kuiperd-service")
}

func GetSpanByTraceID(traceID string) (root *LocalSpan) {
<<<<<<< HEAD
	globalTracerManager.InitIfNot()
	return globalTracerManager.GetTraceById(traceID)
}

func SetTracer(config *TracerConfig) error {
	if err := saveTracerConfig(config); err != nil {
		return err
	}
	return globalTracerManager.SetTracer(config.EnableRemoteCollector, config.ServiceName, config.RemoteEndpoint)
}

func InitTracer() error {
	tracerConfig, err := loadTracerConfig()
	if err != nil {
		return err
	}
	return globalTracerManager.SetTracer(tracerConfig.EnableRemoteCollector, tracerConfig.ServiceName, tracerConfig.RemoteEndpoint)
}

type TracerConfig struct {
	EnableRemoteCollector bool   `json:"enableRemoteCollector"`
	ServiceName           string `json:"serviceName"`
	RemoteEndpoint        string `json:"remoteEndpoint"`
}

func TracerConfigFromConf() *TracerConfig {
	return &TracerConfig{
		EnableRemoteCollector: conf.Config.OpenTelemetry.EnableRemoteCollector,
		ServiceName:           conf.Config.OpenTelemetry.ServiceName,
		RemoteEndpoint:        conf.Config.OpenTelemetry.RemoteEndpoint,
	}
}

func saveTracerConfig(config *TracerConfig) error {
	return conf.SaveCfgKeyToKV(TraceCfgKey, map[string]interface{}{
		"enableRemoteCollector": config.EnableRemoteCollector,
		"serviceName":           config.ServiceName,
		"remoteEndpoint":        config.RemoteEndpoint,
	})
}

func loadTracerConfig() (*TracerConfig, error) {
	tracerConfig := TracerConfigFromConf()
	props, err := conf.LoadCfgKeyKV(TraceCfgKey)
	if err != nil {
		return nil, err
	}
	if err := cast.MapToStruct(props, tracerConfig); err != nil {
		return nil, err
	}
	return tracerConfig, nil
=======
	return GlobalSpanExporter.GetTraceById(traceID)
}

func GetTraceIDListByRuleID(ruleID string, limit int) []string {
	return GlobalSpanExporter.GetTraceByRuleID(ruleID, limit)
>>>>>>> b14761af
}<|MERGE_RESOLUTION|>--- conflicted
+++ resolved
@@ -96,7 +96,6 @@
 }
 
 func GetSpanByTraceID(traceID string) (root *LocalSpan) {
-<<<<<<< HEAD
 	globalTracerManager.InitIfNot()
 	return globalTracerManager.GetTraceById(traceID)
 }
@@ -148,11 +147,8 @@
 		return nil, err
 	}
 	return tracerConfig, nil
-=======
-	return GlobalSpanExporter.GetTraceById(traceID)
 }
 
 func GetTraceIDListByRuleID(ruleID string, limit int) []string {
 	return GlobalSpanExporter.GetTraceByRuleID(ruleID, limit)
->>>>>>> b14761af
 }