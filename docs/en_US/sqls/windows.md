# Windows

In time-streaming scenarios, performing operations on the data contained in temporal windows is a common pattern. eKuiper has native support for windowing functions, enabling you to author complex stream processing jobs with minimal effort.

There are five kinds of windows to use: [Tumbling window](#tumbling-window), [Hopping window](#hopping-window), [Sliding window](#sliding-window), [Session window](#session-window) and [Count window](#count-window). You use the window functions in the `GROUP BY` clause of the query syntax in your eKuiper queries.

All the windowing operations output results at the end of the window. The output of the window will be single event based on the aggregate function used.

## Time-units

There are 5 time-units can be used in the windows. For example, `TUMBLINGWINDOW(ss, 10)`, which means group the data with tumbling with 10  seconds interval. The time intervals will align to the nature time. For example, a 10 second time window will always end at each 10s second such as 10, 20 or 30 regardless of the rule start time. A day window will always end in 24:00 local time.

**DD**: day unit

**HH**: hour unit

**MI**: minute unit

**SS**: second unit

**MS**: milli-second unit

## Tumbling window

Tumbling window functions are used to segment a data stream into distinct time segments and perform a function against them, such as the example below. The key differentiators of a Tumbling window are that they repeat, do not overlap, and an event cannot belong to more than one tumbling window.

![Tumbling Window](./resources/tumblingWindow.png)

```sql
SELECT count(*) FROM demo GROUP BY ID, TUMBLINGWINDOW(ss, 10);
```

## Hopping window

Hopping window functions hop forward in time by a fixed period. It may be easy to think of them as Tumbling windows that can overlap, so events can belong to more than one Hopping window result set. To make a Hopping window the same as a Tumbling window, specify the hop size to be the same as the window size.

![Hopping Window](./resources/hoppingWindow.png)

```sql
SELECT count(*) FROM demo GROUP BY ID, HOPPINGWINDOW(ss, 10, 5);
```

## Sliding window

Sliding window functions, unlike Tumbling or Hopping windows, produce an output **ONLY** when an event occurs. Every window will have at least one event and the window continuously moves forward by an € (epsilon). Like hopping windows, events can belong to more than one sliding window.

![Sliding Window](./resources/slidingWindow.png)

```sql
SELECT count(*) FROM demo GROUP BY ID, SLIDINGWINDOW(mi, 1);
```

<<<<<<< HEAD
The sliding window function also supports delayed triggering. After the event occurs, it will be triggered after a period of delay according to the set parameters. At this time, the events in the window include events that move forward continuously €(ε1) forward when the event is triggered. and events with successive backward delays €(ε2).

![Sliding Window with Delay](./resources/slidingWindow-delay.png)

```sql
SELECT count(*) FROM demo GROUP BY ID, SLIDINGWINDOW(ss, 5, 5);
```



=======
>>>>>>> da6c741f
## Session window

Session window functions group events that arrive at similar times, filtering out periods of time where there is no data. It has two main parameters: timeout and maximum duration.

![Session Window](./resources/sessionWindow.png)

```sql
SELECT count(*) FROM demo GROUP BY ID, SESSIONWINDOW(mi, 2, 1);
```

A session window begins when the first event occurs. If another event occurs within the specified timeout from the last ingested event, then the window extends to include the new event. Otherwise if no events occur within the timeout, then the window is closed at the timeout.

If events keep occurring within the specified timeout, the session window will keep extending until maximum duration is reached. The maximum duration checking intervals are set to be the same size as the specified max duration. For example, if the max duration is 10, then the checks on if the window exceed maximum duration will happen at t = 0, 10, 20, 30, etc.

## Count window

Please notice that the count window does not concern time, it only concern about events count.

### Tumbling count window

Tumbling count window is similar to general tumbling window, events in a tumbling window can not repeat, do not overlap, and an event cannot belong to more than one tumbling window. Below is a count window with 5 events length.

![](./resources/tumblingCountWindow.png)

```sql
SELECT * FROM demo WHERE temperature > 20 GROUP BY COUNTWINDOW(5)
```

The SQL will group events with 5 count window, and only get the `temperature` that is great than 20.

### Other count windows

`COUNTWINDOW(count, interval)`,  this kind of count window is triggered by the 2nd parameter of COUNTWINDOW, which defines the event number that triggers count window.

- If the 2nd parameter value is 1, then it will be triggered with every event happen.
- Value of the 2nd parameter should not be larger than the value of the 1st parameter.

Below is picture for describing `COUNTWINDOW(5,1)`, the window size is 5, and window is triggered with every event.

![](./resources/slidingCountWindow_1.png)

Sample in below is a count window that with 5 length, and triggered with every 2 events. The output will be latest of 5 events that are received.

1. When event `2` is received, currently totally has 2 events, which is less than window size `5`,  so will not trigger window.
2. When event `4` is received, currently totally has 4 events, which is less than window size `5`,  so will not trigger window.
3. When event `6` is received, currently totally has 6 events, which is great than window size `5`,  it produces a window that include latest 5 events. Because the window size is 5, so the 1st event is ignored in the window.
4. Rests of windows are generated with the same approach as previous.

![](./resources/slidingCountWindow_2.png)

```sql
SELECT * FROM demo WHERE temperature > 20 GROUP BY COUNTWINDOW(5,1) HAVING COUNT(*) > 2
```

The SQL has following conditions,

- It's a count window with 5 length, and triggered every event.
- It only get events with temperature that is great than 20.
- Finally it has a condition that message count should be larger than 2. If `HAVING` condition is `COUNT(*)  = 5`, then it means all of values in the window should satisfy `WHERE` condition.

## Filter Window Inputs

In some cases, not all the inputs are needed for the window. Filter clause is presented to filter out input data given the condition. Unlike `where` clause, the filter clause runs before the window partitioning. The result will be different especially for count window. If filter with `where` clause for data with count window of length 3, the output length will vary across windows; while filter with `filter` clause, the output length will be always 3.

The filter clause must follow the window function. The filter clause must be like `FILTER(WHERE expr)`. Example:

```sql
SELECT * FROM demo GROUP BY COUNTWINDOW(3,1) FILTER(where revenue > 100)
```

## Timestamp Management

Every event has a timestamp associated with it. The timestamp will be used to calculate the window. By default, a timestamp will be added when an event feed into the source which is called `processing time`. We also support to specify a field as the timestamp, which is called `event time`. The timestamp field is specified in the stream definition. In the below definition, the field `ts` is specified as the timestamp field.

`
CREATE STREAM demo (
                    color STRING,
                    size BIGINT,
                    ts BIGINT
                ) WITH (DATASOURCE="demo", FORMAT="json", KEY="ts", TIMESTAMP="ts"
`

In event time mode, the watermark algorithm is used to calculate a window.

## Runtime error in window

If the window receive an error (for example, the data type does not comply to the stream definition) from upstream, the error event will be forwarded immediately to the sink. The current window calculation will ignore the error event.<|MERGE_RESOLUTION|>--- conflicted
+++ resolved
@@ -50,7 +50,6 @@
 SELECT count(*) FROM demo GROUP BY ID, SLIDINGWINDOW(mi, 1);
 ```
 
-<<<<<<< HEAD
 The sliding window function also supports delayed triggering. After the event occurs, it will be triggered after a period of delay according to the set parameters. At this time, the events in the window include events that move forward continuously €(ε1) forward when the event is triggered. and events with successive backward delays €(ε2).
 
 ![Sliding Window with Delay](./resources/slidingWindow-delay.png)
@@ -59,10 +58,6 @@
 SELECT count(*) FROM demo GROUP BY ID, SLIDINGWINDOW(ss, 5, 5);
 ```
 
-
-
-=======
->>>>>>> da6c741f
 ## Session window
 
 Session window functions group events that arrive at similar times, filtering out periods of time where there is no data. It has two main parameters: timeout and maximum duration.
