--- conflicted
+++ resolved
@@ -40,6 +40,8 @@
 SELECT count(*) FROM demo GROUP BY ID, HOPPINGWINDOW(ss, 10, 5);
 ```
 
+
+
 ## 滑动窗口
 
 滑动窗口功能与翻转或跳动窗口不同，仅在事件发生时会产生输出。 每个窗口至少会有一个事件，并且该窗口连续向前移动€（ε）。 就像跳跃窗口一样，事件可以属于多个滑动窗口。
@@ -50,19 +52,16 @@
 SELECT count(*) FROM demo GROUP BY ID, SLIDINGWINDOW(mi, 1);
 ```
 
-<<<<<<< HEAD
-滑动窗口功能同时也支持延迟触发，在事件发生后会根据所设置的参数延迟一段时间后触发，此时窗口内的事件则包含了事件触发时向前连续向前移动€（ε1）的事件，和连续向前延迟€（ε2）的事件。
+滑动窗口功能同时也支持延迟触发，在事件发生后会根据所设置的参数延迟一段时间后触发，此时窗口内的事件则包含了事件触发时向前连续向前移动€（ε1）的事件，和连续向后延迟€（ε2）的事件。
 
 ![Sliding Window with Delay](./resources/slidingWindow-delay.png)
 
 ```sql
-SELECT count(*) FROM demo GROUP BY ID, SLIDINGWINDOW(ss, 10, 5);
+SELECT count(*) FROM demo GROUP BY ID, SLIDINGWINDOW(ss, 5, 5);
 ```
 
 
 
-=======
->>>>>>> da6c741f
 ## 会话窗口
 
 会话窗口功能对在相似时间到达的事件进行分组，以过滤掉没有数据的时间段。 它有两个主要参数：超时和最大持续时间。
@@ -72,6 +71,8 @@
 ```sql
 SELECT count(*) FROM demo GROUP BY ID, SESSIONWINDOW(mi, 2, 1);
 ```
+
+
 
 当第一个事件发生时，会话窗口开始。 如果从上一次摄取的事件起在指定的超时时间内发生了另一个事件，则窗口将扩展为包括新事件。 否则，如果在超时时间内未发生任何事件，则该窗口将在超时时关闭。
 
@@ -100,15 +101,15 @@
 - 如果第二个参数值为 1， 那么每次事件进来的时候都会被触发
 - 第二个参数的值不应该大于第一个参数的值
 
-以下为 `COUNTWINDOW(5,1)` 的示意图，计数窗口长度为 5， 每接收一个事件就触发一次。
+以下为 `COUNTWINDOW(5,1)`  的示意图，计数窗口长度为 5， 每接收一个事件就触发一次。
 
 ![](./resources/slidingCountWindow_1.png)
 
 以下计数窗口的长度为 5，每 2 个事件触发一次窗口。输出为最近的 5 个事件。
 
-1. 当收到事件 `2`，目前总共有 2 个事件，小于窗口长度 5，不会触发窗口
-2. 当收到事件 `4`，目前总共有 4 个事件，小于窗口长度 5，不会触发窗口
-3. 当收到事件 `6`，目前总共有 6 个事件，大于窗口长度 5，生成了1个窗口包含了 5 个事件。由于长度为 5，因此第一个事件将被忽略
+1. 当收到事件 `2`，目前总共有 2 个事件，小于窗口长度 5， 不会触发窗口 
+2. 当收到事件 `4`，目前总共有 4 个事件，小于窗口长度 5， 不会触发窗口 
+3. 当收到事件 `6`，目前总共有 6 个事件，大于窗口长度 5， 生成了1个窗口包含了 5 个事件。由于长度为 5，因此第一个事件将被忽略
 4. 剩下窗口生成与之前的类似
 
 ![](./resources/slidingCountWindow_2.png)
@@ -137,13 +138,13 @@
 
 每个事件都有一个与之关联的时间戳。 时间戳将用于计算窗口。 默认情况下，当事件输入到源时，将添加时间戳，称为`处理时间`。 我们还支持将某个字段指定为时间戳，称为`事件时间`。 时间戳字段在流定义中指定。 在下面的定义中，字段 `ts` 被指定为时间戳字段。
 
-```sql
+`
 CREATE STREAM demo (
-                    color STRING,
-                    size BIGINT,
-                    ts BIGINT
-                ) WITH (DATASOURCE="demo", FORMAT="json", KEY="ts", TIMESTAMP="ts"
-```
+					color STRING,
+					size BIGINT,
+					ts BIGINT
+				) WITH (DATASOURCE="demo", FORMAT="json", KEY="ts", TIMESTAMP="ts"
+`
 
 在事件时间模式下，水印算法用于计算窗口。
 
