--- conflicted
+++ resolved
@@ -202,10 +202,7 @@
 			logger.Warnf("close sink fails: %v", err)
 		}
 	}
-<<<<<<< HEAD
-=======
 	//reset the states
->>>>>>> 13327ec9
 	m.sinks = nil
 	m.statManagers = nil
 }