package nodes

import (
	"fmt"
	"github.com/emqx/kuiper/common"
	"github.com/emqx/kuiper/common/plugin_manager"
	"github.com/emqx/kuiper/common/utils"
	"github.com/emqx/kuiper/xsql"
	"github.com/emqx/kuiper/xstream/api"
	"github.com/emqx/kuiper/xstream/extensions"
	"github.com/go-yaml/yaml"
	"sync"
)

type SourceNode struct {
	sourceType  string
	outs        map[string]chan<- interface{}
	name        string
	ctx         api.StreamContext
	options     map[string]string
	concurrency int

	mutex   	sync.RWMutex
	sources 	[]api.Source
	statManagers []StatManager
	buffer      *utils.DynamicChannelBuffer
}

func NewSourceNode(name string, options map[string]string) *SourceNode {
	t, ok := options["TYPE"]
	if !ok {
		t = "mqtt"
	}
	return &SourceNode{
		sourceType:  t,
		outs:        make(map[string]chan<- interface{}),
		name:        name,
		options:     options,
		ctx:         nil,
		concurrency: 1,
		buffer:      utils.NewDynamicChannelBuffer(),
	}
}

//Only for mock source, do not use it in production
func NewSourceNodeWithSource(name string, source api.Source, options map[string]string) *SourceNode {
	return &SourceNode{
		sources: 	 []api.Source{  source},
		outs:    make(map[string]chan<- interface{}),
		name:    name,
		options: options,
		ctx:     nil,
		concurrency: 1,
		buffer:      utils.NewDynamicChannelBuffer(),
	}
}

func (m *SourceNode) Open(ctx api.StreamContext, errCh chan<- error) {
	m.ctx = ctx
	logger := ctx.GetLogger()
	logger.Infof("open source node %s with option %v", m.name, m.options)
	go func() {
		props := m.getConf(ctx)
		if c, ok := props["concurrency"]; ok {
			if t, err := common.ToInt(c); err != nil || t <= 0 {
				logger.Warnf("invalid type for concurrency property, should be positive integer but found %t", c)
			} else {
				m.concurrency = t
			}
		}
		if c, ok := props["bufferLength"]; ok {
			if t, err := common.ToInt(c); err != nil || t <= 0 {
				logger.Warnf("invalid type for bufferLength property, should be positive integer but found %t", c)
			} else {
				m.buffer.SetLimit(t)
			}
		}
		createSource := len(m.sources) == 0
		logger.Infof("open source node %d instances", m.concurrency)
		for i := 0; i < m.concurrency; i++ { // workers
			go func(instance int) {
				//Do open source instances
				var source api.Source
				var err error
				if createSource{
					source, err = getSource(m.sourceType)
					if err != nil {
						m.drainError(errCh, err, ctx, logger)
						return
					}
					err = source.Configure(m.options["DATASOURCE"], props)
					if err != nil {
						m.drainError(errCh, err, ctx, logger)
						return
					}
					m.mutex.Lock()
					m.sources = append(m.sources, source)
					m.mutex.Unlock()
				}else{
					source = m.sources[instance]
				}
				stats, err := NewStatManager("source", ctx)
				if err != nil {
					m.drainError(errCh, err, ctx, logger)
					return
				}
				m.mutex.Lock()
				m.statManagers = append(m.statManagers, stats)
				m.mutex.Unlock()

				if err := source.Open(ctx.WithInstance(instance), func(message map[string]interface{}, meta map[string]interface{}) {
					stats.IncTotalRecordsIn()
					stats.ProcessTimeStart()
					tuple := &xsql.Tuple{Emitter: m.name, Message: message, Timestamp: common.GetNowInMilli(), Metadata: meta}
					stats.ProcessTimeEnd()
					m.Broadcast(tuple)
					stats.IncTotalRecordsOut()
					stats.SetBufferLength(int64(m.getBufferLength()))
					logger.Debugf("%s consume data %v complete", m.name, tuple)
				}); err != nil {
					m.drainError(errCh, err, ctx, logger)
					return
				}
				logger.Infof("Start source %s instance %d successfully", m.name, instance)
			}(i)
		}

		for {
			select {
			case <-ctx.Done():
				logger.Infof("source %s done", m.name)
				m.close(ctx, logger)
				return
			case data := <- m.buffer.Out:
				//blocking
				Broadcast(m.outs, data, ctx)
			}
		}
	}()
}

func getSource(t string) (api.Source, error) {
	var s api.Source
	var ok bool
	switch t {
	case "mqtt":
		s = &extensions.MQTTSource{}
	default:
		nf, err := plugin_manager.GetPlugin(t, "sources")
		if err != nil {
			return nil, err
		}
		s, ok = nf.(api.Source)
		if !ok {
			return nil, fmt.Errorf("exported symbol %s is not type of api.Source", t)
		}
	}
	return s, nil
}

func (m *SourceNode) drainError(errCh chan<- error, err error, ctx api.StreamContext, logger api.Logger) {
	select {
	case errCh <- err:
	case <-ctx.Done():
		m.close(ctx, logger)
	}
	return
}

func (m *SourceNode) close(ctx api.StreamContext, logger api.Logger) {
	for _, s := range m.sources {
		if err := s.Close(ctx); err != nil {
			logger.Warnf("close source fails: %v", err)
		}
	}
<<<<<<< HEAD
=======
	//Reset the states
>>>>>>> 13327ec9
	m.sources = nil
	m.statManagers = nil
}

func (m *SourceNode) getConf(ctx api.StreamContext) map[string]interface{} {
	confkey := m.options["CONF_KEY"]
	logger := ctx.GetLogger()
	confPath := "sources/" + m.sourceType + ".yaml"
	if m.sourceType == "mqtt" {
		confPath = "mqtt_source.yaml"
	}
	conf, err := common.LoadConf(confPath)
	props := make(map[string]interface{})
	if err == nil {
		cfg := make(map[string]map[string]interface{})
		if err := yaml.Unmarshal(conf, &cfg); err != nil {
			logger.Warnf("fail to parse yaml for source %s. Return an empty configuration", m.sourceType)
		} else {
			var ok bool
			props, ok = cfg["default"]
			if !ok {
				logger.Warnf("default conf is not found", confkey)
			}
			if c, ok := cfg[confkey]; ok {
				for k, v := range c {
					props[k] = v
				}
			}
		}
	} else {
		logger.Warnf("config file %s.yaml is not loaded properly. Return an empty configuration", m.sourceType)
	}
	logger.Debugf("get conf for %s with conf key %s: %v", m.sourceType, confkey, props)
	return props
}

func (m *SourceNode) Broadcast(data interface{}) {
	m.buffer.In <- data
}

func (m *SourceNode) getBufferLength() int {
	return m.buffer.GetLength()
}

func (m *SourceNode) GetName() string {
	return m.name
}

func (m *SourceNode) AddOutput(output chan<- interface{}, name string) (err error) {
	if _, ok := m.outs[name]; !ok {
		m.outs[name] = output
	} else {
		return fmt.Errorf("fail to add output %s, stream node %s already has an output of the same name", name, m.name)
	}
	return nil
}

func (m *SourceNode) GetMetrics() (result [][]interface{}) {
	for _, stats := range m.statManagers{
		result = append(result, stats.GetMetrics())
	}
	return result
}<|MERGE_RESOLUTION|>--- conflicted
+++ resolved
@@ -173,10 +173,7 @@
 			logger.Warnf("close source fails: %v", err)
 		}
 	}
-<<<<<<< HEAD
-=======
 	//Reset the states
->>>>>>> 13327ec9
 	m.sources = nil
 	m.statManagers = nil
 }
