--- conflicted
+++ resolved
@@ -121,15 +121,13 @@
 	@rm -rf cross_build.tar linux_amd64 linux_arm64 linux_arm_v7 linux_386
 	@rm -rf _build _packages _plugins
 
-<<<<<<< HEAD
+tidy:
+	@echo "go mod tidy"
+	go mod tidy && git diff go.mod go.sum
+
 lint:tools/check/bin/revive
 	@echo "linting"
 	@tools/check/bin/revive -formatter friendly -config tools/check/revive.toml ./...
 
 tools/check/bin/revive:
-	GOBIN=$(shell pwd)/tools/check/bin $(GO) install github.com/mgechev/revive@v1.2.1
-=======
-tidy:
-	@echo "go mod tidy"
-	go mod tidy && git diff go.mod go.sum
->>>>>>> 7c1ee1bc
+	GOBIN=$(shell pwd)/tools/check/bin $(GO) install github.com/mgechev/revive@v1.2.1