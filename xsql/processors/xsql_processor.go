package processors

import (
	"bytes"
	"encoding/json"
	"engine/common"
	"engine/common/plugin_manager"
	"engine/xsql"
	"engine/xsql/plans"
	"engine/xstream"
	"engine/xstream/api"
	"engine/xstream/extensions"
	"engine/xstream/nodes"
	"engine/xstream/operators"
	"engine/xstream/sinks"
	"fmt"
<<<<<<< HEAD
	"github.com/dgraph-io/badger"
	"github.com/go-yaml/yaml"
=======
>>>>>>> 1c189d8e
	"path"
	"strings"
)

var log = common.Log

type StreamProcessor struct {
	statement string
	badgerDir string
}

//@params s : the sql string of create stream statement
//@params d : the directory of the badger DB to save the stream info
func NewStreamProcessor(s, d string) *StreamProcessor {
	processor := &StreamProcessor{
		statement: s,
		badgerDir: d,
	}
	return processor
}


func (p *StreamProcessor) Exec() (result []string, err error) {
	parser := xsql.NewParser(strings.NewReader(p.statement))
	stmt, err := xsql.Language.Parse(parser)
	if err != nil {
		return
	}

	store := common.GetSimpleKVStore(p.badgerDir)
	err = store.Open()
	if err != nil {
		return
	}
	defer store.Close()

	switch s := stmt.(type) {
	case *xsql.StreamStmt:
		var r string
		r, err = p.execCreateStream(s, store)
		result = append(result, r)
	case *xsql.ShowStreamsStatement:
		result, err = p.execShowStream(s, store)
	case *xsql.DescribeStreamStatement:
		var r string
		r, err = p.execDescribeStream(s, store)
		result = append(result, r)
	case *xsql.ExplainStreamStatement:
		var r string
		r, err = p.execExplainStream(s, store)
		result = append(result, r)
	case *xsql.DropStreamStatement:
		var r string
		r, err = p.execDropStream(s, store)
		result = append(result, r)
	}

	return
}

func (p *StreamProcessor) execCreateStream(stmt *xsql.StreamStmt, db common.KeyValue) (string, error) {
	err := db.Set(string(stmt.Name), p.statement)
	if err != nil {
		return "", err
	}else{
		return fmt.Sprintf("Stream %s is created.", stmt.Name), nil
	}
}

func (p *StreamProcessor) execShowStream(stmt *xsql.ShowStreamsStatement, db common.KeyValue) ([]string,error) {
	keys, err := db.Keys()
	if len(keys) == 0 {
		keys = append(keys, "No stream definitions are found.")
	}
	return keys, err
}

func (p *StreamProcessor) execDescribeStream(stmt *xsql.DescribeStreamStatement, db common.KeyValue) (string,error) {
	s, f := db.Get(string(stmt.Name))
	s1, _ := s.(string)
	if !f {
		return "", fmt.Errorf("Stream %s is not found.", stmt.Name)
	}

	parser := xsql.NewParser(strings.NewReader(s1))
	stream, err := xsql.Language.Parse(parser)
	streamStmt, ok := stream.(*xsql.StreamStmt)
	if !ok{
		return "", fmt.Errorf("Error resolving the stream %s, the data in db may be corrupted.", stmt.Name)
	}
	var buff bytes.Buffer
	buff.WriteString("Fields\n--------------------------------------------------------------------------------\n")
	for _, f := range streamStmt.StreamFields {
		buff.WriteString(f.Name + "\t")
		xsql.PrintFieldType(f.FieldType, &buff)
		buff.WriteString("\n")
	}
	buff.WriteString("\n")
	common.PrintMap(streamStmt.Options, &buff)
	return buff.String(), err
}

func (p *StreamProcessor) execExplainStream(stmt *xsql.ExplainStreamStatement, db common.KeyValue) (string,error) {
	_, f := db.Get(string(stmt.Name))
	if !f {
		return "", fmt.Errorf("Stream %s is not found.", stmt.Name)
	}
	return "TO BE SUPPORTED", nil
}

func (p *StreamProcessor) execDropStream(stmt *xsql.DropStreamStatement, db common.KeyValue) (string, error) {
	err := db.Delete(string(stmt.Name))
	if err != nil {
		return "", err
	}else{
		return fmt.Sprintf("Stream %s is dropped.", stmt.Name), nil
	}
}

func GetStream(m *common.SimpleKVStore, name string) (stmt *xsql.StreamStmt, err error){
	s, f := m.Get(name)
	if !f {
		return nil, fmt.Errorf("Cannot find key %s. ", name)
	}
	s1, _ := s.(string)
	parser := xsql.NewParser(strings.NewReader(s1))
	stream, err := xsql.Language.Parse(parser)
	stmt, ok := stream.(*xsql.StreamStmt)
	if !ok{
		err = fmt.Errorf("Error resolving the stream %s, the data in db may be corrupted.", name)
	}
	return
}


type RuleProcessor struct {
	badgerDir string
}

func NewRuleProcessor(d string) *RuleProcessor {
	processor := &RuleProcessor{
		badgerDir: d,
	}
	return processor
}

func (p *RuleProcessor) ExecCreate(name, ruleJson string) (*api.Rule, error) {
	rule, err := p.getRuleByJson(name, ruleJson)
	if err != nil {
		return nil, err
	}
	store := common.GetSimpleKVStore(path.Join(p.badgerDir, "rule"))
	err = store.Open()
	if err != nil {
		return nil, err
	}
	err = store.Set(string(name), ruleJson)
	defer store.Close()
	if err != nil {
		return nil, err
	}else{
		log.Infof("Rule %s is created.", name)
	}

	return rule, nil
}

func (p *RuleProcessor) GetRuleByName(name string) (*api.Rule, error) {
	store := common.GetSimpleKVStore(path.Join(p.badgerDir, "rule"))
	err := store.Open()
	if err != nil {
		return nil, err
	}
	defer store.Close()
	s, f := store.Get(string(name))
	if !f {
		return nil, fmt.Errorf("Rule %s is not found.", name)
	}
	s1, _ := s.(string)
	return p.getRuleByJson(name, s1)
}

func (p *RuleProcessor) getRuleByJson(name, ruleJson string) (*api.Rule, error) {
	var rule api.Rule
	if err := json.Unmarshal([]byte(ruleJson), &rule); err != nil {
		return nil, fmt.Errorf("Parse rule %s error : %s.", ruleJson, err)
	}
	rule.Id = name
	//validation
	if name == ""{
		return nil, fmt.Errorf("Missing rule id.")
	}
	if rule.Sql == ""{
		return nil, fmt.Errorf("Missing rule SQL.")
	}
	if rule.Actions == nil || len(rule.Actions) == 0{
		return nil, fmt.Errorf("Missing rule actions.")
	}
	return &rule, nil
}

func (p *RuleProcessor) ExecInitRule(rule *api.Rule) (*xstream.TopologyNew, error) {
	if tp, inputs, err := p.createTopo(rule); err != nil {
		return nil, err
	}else{
		for _, m := range rule.Actions {
			for name, action := range m {
				props, ok := action.(map[string]interface{})
				if !ok {
					return nil, fmt.Errorf("expect map[string]interface{} type for the action properties, but found %v", action)
				}
				if s, err := getSink(name, props); err != nil{
					return nil, err
				}else{
					tp.AddSink(inputs, nodes.NewSinkNode("sink_" + name, s))
				}
			}
		}
		return tp, nil
	}
}

func (p *RuleProcessor) ExecQuery(ruleid, sql string) (*xstream.TopologyNew, error) {
	if tp, inputs, err := p.createTopo(&api.Rule{Id: ruleid, Sql: sql}); err != nil {
		return nil, err
	} else {
		tp.AddSink(inputs, nodes.NewSinkNode("sink_memory_log", sinks.NewLogSinkToMemory()))
		go func() {
			select {
			case err := <-tp.Open():
				log.Println(err)
				tp.Cancel()
			}
		}()
		return tp, nil
	}
}

func (p *RuleProcessor) ExecDesc(name string) (string, error) {
	store := common.GetSimpleKVStore(path.Join(p.badgerDir, "rule"))
	err := store.Open()
	if err != nil {
		return "", err
	}
	defer store.Close()
	s, f := store.Get(string(name))
	if !f {
		return "", fmt.Errorf("Rule %s is not found.", name)
	}
	s1, _ := s.(string)
	dst := &bytes.Buffer{}
	if err := json.Indent(dst, []byte(s1), "", "  "); err != nil {
		return "", err
	}

	return fmt.Sprintln(dst.String()), nil
}

func (p *RuleProcessor) ExecShow() (string, error) {
	keys, err := p.GetAllRules()
	if err != nil{
		return "", err
	}
	if len(keys) == 0 {
		keys = append(keys, "No rule definitions are found.")
	}
	var result string
	for _, c := range keys{
		result = result + fmt.Sprintln(c)
	}
	return result, nil
}

func (p *RuleProcessor) GetAllRules() ([]string, error) {
	store := common.GetSimpleKVStore(path.Join(p.badgerDir, "rule"))
	err := store.Open()
	if err != nil {
		return nil, err
	}
	defer store.Close()
	return store.Keys()
}

func (p *RuleProcessor) ExecDrop(name string) (string, error) {
	store := common.GetSimpleKVStore(path.Join(p.badgerDir, "rule"))
	err := store.Open()
	if err != nil {
		return "", err
	}
	defer store.Close()
	err = store.Delete(string(name))
	if err != nil {
		return "", err
	}else{
		return fmt.Sprintf("Rule %s is dropped.", name), nil
	}
}

func (p *RuleProcessor) createTopo(rule *api.Rule) (*xstream.TopologyNew, []api.Emitter, error) {
	return p.createTopoWithSources(rule, nil)
}

//For test to mock source
func (p *RuleProcessor) createTopoWithSources(rule *api.Rule, sources []*nodes.SourceNode) (*xstream.TopologyNew, []api.Emitter, error){
	name := rule.Id
	sql := rule.Sql
	var isEventTime bool
	var lateTol int64
	if iet, ok := rule.Options["isEventTime"]; ok{
		isEventTime, ok = iet.(bool)
		if !ok{
			return nil, nil, fmt.Errorf("Invalid rule option isEventTime %v, bool type is required.", iet)
		}
	}
	if isEventTime {
		if l, ok := rule.Options["lateTolerance"]; ok{
			if fl, ok := l.(float64); ok{
				lateTol = int64(fl)
			}else{
				return nil, nil, fmt.Errorf("Invalid rule option lateTolerance %v, int type is required.", l)
			}
		}
	}
	shouldCreateSource := sources == nil
	parser := xsql.NewParser(strings.NewReader(sql))
	if stmt, err := xsql.Language.Parse(parser); err != nil{
		return nil, nil, fmt.Errorf("Parse SQL %s error: %s.", sql , err)
	}else {
		if selectStmt, ok := stmt.(*xsql.SelectStatement); !ok {
			return nil, nil, fmt.Errorf("SQL %s is not a select statement.", sql)
		} else {
			tp := xstream.NewWithName(name)
			var inputs []api.Emitter
			streamsFromStmt := xsql.GetStreams(selectStmt)
			if !shouldCreateSource && len(streamsFromStmt) != len(sources){
				return nil, nil, fmt.Errorf("Invalid parameter sources or streams, the length cannot match the statement, expect %d sources.", len(streamsFromStmt))
			}
			store := common.GetSimpleKVStore(path.Join(p.badgerDir, "stream"))
			err := store.Open()
			if err != nil {
				return nil, nil, err
			}
			defer store.Close()

			for i, s := range streamsFromStmt {
				streamStmt, err := GetStream(store, s)
				if err != nil {
					return nil, nil, fmt.Errorf("fail to get stream %s, please check if stream is created", s)
				}
				pp, err := plans.NewPreprocessor(streamStmt, selectStmt.Fields, isEventTime)
				if err != nil{
					return nil, nil, err
				}
				if shouldCreateSource{
					src, err := getSource(streamStmt)
					if err != nil {
						return nil, nil, fmt.Errorf("fail to get source: %v", err)
					}
					node := nodes.NewSourceNode(s, src)
					tp.AddSrc(node)
					preprocessorOp := xstream.Transform(pp, "preprocessor_"+s)
					tp.AddOperator([]api.Emitter{node}, preprocessorOp)
					inputs = append(inputs, preprocessorOp)
				} else {
					tp.AddSrc(sources[i])
					preprocessorOp := xstream.Transform(pp, "preprocessor_"+s)
					tp.AddOperator([]api.Emitter{sources[i]}, preprocessorOp)
					inputs = append(inputs, preprocessorOp)
				}
			}
			dimensions := selectStmt.Dimensions
			var w *xsql.Window
			if dimensions != nil {
				w = dimensions.GetWindow()
				if w != nil {
					wop, err := operators.NewWindowOp("window", w, isEventTime, lateTol, streamsFromStmt)
					if err != nil {
						return nil, nil, err
					}
					tp.AddOperator(inputs, wop)
					inputs = []api.Emitter{wop}
				}
			}

			if w != nil && selectStmt.Joins != nil {
				joinOp := xstream.Transform(&plans.JoinPlan{Joins: selectStmt.Joins, From: selectStmt.Sources[0].(*xsql.Table)}, "join")
				//TODO concurrency setting by command
				//joinOp.SetConcurrency(3)
				tp.AddOperator(inputs, joinOp)
				inputs = []api.Emitter{joinOp}
			}

			if selectStmt.Condition != nil {
				filterOp := xstream.Transform(&plans.FilterPlan{Condition: selectStmt.Condition}, "filter")
				//TODO concurrency setting by command
				// filterOp.SetConcurrency(3)
				tp.AddOperator(inputs, filterOp)
				inputs = []api.Emitter{filterOp}
			}

			var ds xsql.Dimensions
			if dimensions != nil {
				ds = dimensions.GetGroups()
				if ds != nil && len(ds) > 0 {
					aggregateOp := xstream.Transform(&plans.AggregatePlan{Dimensions: ds}, "aggregate")
					tp.AddOperator(inputs, aggregateOp)
					inputs = []api.Emitter{aggregateOp}
				}
			}

			if selectStmt.Having != nil {
				havingOp := xstream.Transform(&plans.HavingPlan{selectStmt.Having}, "having")
				tp.AddOperator(inputs, havingOp)
				inputs = []api.Emitter{havingOp}
			}

			if selectStmt.SortFields != nil {
				orderOp := xstream.Transform(&plans.OrderPlan{SortFields: selectStmt.SortFields}, "order")
				tp.AddOperator(inputs, orderOp)
				inputs = []api.Emitter{orderOp}
			}

			if selectStmt.Fields != nil {
				projectOp := xstream.Transform(&plans.ProjectPlan{Fields: selectStmt.Fields, IsAggregate: xsql.IsAggStatement(selectStmt)}, "project")
				tp.AddOperator(inputs, projectOp)
				inputs = []api.Emitter{projectOp}
			}
			return tp, inputs, nil
		}
	}
}

func getSource(streamStmt *xsql.StreamStmt) (api.Source, error) {
	t, ok := streamStmt.Options["TYPE"]
	if !ok{
		t = "mqtt"
	}
	var s api.Source
	switch t {
	case "mqtt":
		s = &extensions.MQTTSource{}
		log.Debugf("Source mqtt created")
	default:
		nf, err := plugin_manager.GetPlugin(t, "sources")
		if err != nil {
			return nil, err
		}
		s, ok = nf.(api.Source)
		if !ok {
			return nil, fmt.Errorf("exported symbol %s is not type of api.Source", t)
		}
	}
	props := getConf(t, streamStmt.Options["CONF_KEY"])
	err := s.Configure(streamStmt.Options["DATASOURCE"], props)
	if err != nil{
		return nil, err
	}
	log.Debugf("Source %s created", t)
	return s, nil
}

func getConf(t string, confkey string) map[string]interface{} {
	conf, err := common.LoadConf("sources/" + t + ".yaml")
	props := make(map[string]interface{})
	if err == nil {
		cfg := make(map[string]map[string]interface{})
		if err := yaml.Unmarshal(conf, &cfg); err != nil {
			log.Warnf("fail to parse yaml for source %s. Return an empty configuration", t)
		} else {
			var ok bool
			props, ok = cfg["default"]
			if !ok {
				log.Warnf("default conf is not found", confkey)
			}
			if c, ok := cfg[confkey]; ok {
				for k, v := range c {
					props[k] = v
				}
			}
		}
	} else {
		log.Warnf("config file %s.yaml is not loaded properly. Return an empty configuration", t)
	}
	log.Debugf("get conf for %s with conf key %s: %v", t, confkey, props)
	return props
}

func getSink(name string, action map[string]interface{}) (api.Sink, error) {
	log.Tracef("trying to get sink %s with action %v", name, action)
	var s api.Sink
	switch name {
	case "log":
		s = sinks.NewLogSink()
	case "mqtt":
		s = &sinks.MQTTSink{}
	default:
		nf, err := plugin_manager.GetPlugin(name, "sinks")
		if err != nil {
			return nil, err
		}
		var ok bool
		s, ok = nf.(api.Sink)
		if !ok {
			return nil, fmt.Errorf("exported symbol %s is not type of api.Sink", name)
		}
	}

	err := s.Configure(action)
	if err != nil{
		return nil, err
	}
	log.Debugf("Sink %s created", name)
	return s, nil
}
<|MERGE_RESOLUTION|>--- conflicted
+++ resolved
@@ -14,11 +14,7 @@
 	"engine/xstream/operators"
 	"engine/xstream/sinks"
 	"fmt"
-<<<<<<< HEAD
-	"github.com/dgraph-io/badger"
 	"github.com/go-yaml/yaml"
-=======
->>>>>>> 1c189d8e
 	"path"
 	"strings"
 )
