// Copyright 2023-2023 EMQ Technologies Co., Ltd.
//
// Licensed under the Apache License, Version 2.0 (the "License");
// you may not use this file except in compliance with the License.
// You may obtain a copy of the License at
//
//     http://www.apache.org/licenses/LICENSE-2.0
//
// Unless required by applicable law or agreed to in writing, software
// distributed under the License is distributed on an "AS IS" BASIS,
// WITHOUT WARRANTIES OR CONDITIONS OF ANY KIND, either express or implied.
// See the License for the specific language governing permissions and
// limitations under the License.

package main

import (
<<<<<<< HEAD
	"fmt"
	"strings"

	kafkago "github.com/segmentio/kafka-go"
	"github.com/segmentio/kafka-go/sasl"
	"github.com/segmentio/kafka-go/sasl/plain"
	"github.com/segmentio/kafka-go/sasl/scram"

	"github.com/lf-edge/ekuiper/extensions/kafka"
	"github.com/lf-edge/ekuiper/pkg/api"
	"github.com/lf-edge/ekuiper/pkg/errorx"
)

type kafkaSink struct {
	writer    *kafkago.Writer
	kafkaConf *kafka.KafkaConf
	saslConf  *kafka.SaslConf
}

type sinkConf struct {
	Brokers      string `json:"brokers"`
	Topic        string `json:"topic"`
	SaslAuthType string `json:"saslAuthType"`
	SaslUserName string `json:"saslUserName"`
	SaslPassword string `json:"saslPassword"`
}

func (m *kafkaSink) Configure(props map[string]interface{}) error {
	kafkaConf, err := kafka.GenKafkaConf(props)
	if err != nil {
		return err
	}
	if err := kafkaConf.ValidateSinkConf(); err != nil {
		return err
	}
	m.kafkaConf = kafkaConf
	saslConf, err := kafka.GenSaslConf(props)
	if err != nil {
		return err
	}
	if err := saslConf.Validate(); err != nil {
		return err
	}
	m.saslConf = saslConf
	return nil
}

func (m *kafkaSink) Open(ctx api.StreamContext) error {
	ctx.GetLogger().Debug("Opening kafka sink")

	var err error
	var mechanism sasl.Mechanism

	// sasl authentication type
	switch m.saslConf.SaslAuthType {
	case kafka.SASL_PLAIN:
		mechanism = plain.Mechanism{
			Username: m.saslConf.SaslUserName,
			Password: m.saslConf.SaslPassword,
		}
	case kafka.SASL_SCRAM:
		mechanism, err = scram.Mechanism(scram.SHA512, m.saslConf.SaslUserName, m.saslConf.SaslPassword)
		if err != nil {
			return err
		}
	default:
		mechanism = nil
	}
	brokers := strings.Split(m.kafkaConf.Brokers, ",")
	w := &kafkago.Writer{
		Addr:                   kafkago.TCP(brokers...),
		Topic:                  m.kafkaConf.Topic,
		Balancer:               &kafkago.LeastBytes{},
		Async:                  false,
		AllowAutoTopicCreation: true,
		MaxAttempts:            1,
		RequiredAcks:           -1,
		BatchSize:              1,
		Transport: &kafkago.Transport{
			SASL: mechanism,
		},
	}
	m.writer = w
	return nil
}

func (m *kafkaSink) Collect(ctx api.StreamContext, item interface{}) error {
	logger := ctx.GetLogger()
	logger.Debugf("kafka sink receive %s", item)
	var messages []kafkago.Message
	switch d := item.(type) {
	case []map[string]interface{}:
		for _, el := range d {
			decodedBytes, _, err := ctx.TransformOutput(el)
			if err != nil {
				return fmt.Errorf("kafka sink transform data error: %v", err)
			}
			messages = append(messages, kafkago.Message{Value: decodedBytes})
		}
	case map[string]interface{}:
		decodedBytes, _, err := ctx.TransformOutput(d)
		if err != nil {
			return fmt.Errorf("kafka sink transform data error: %v", err)
		}
		messages = append(messages, kafkago.Message{Value: decodedBytes})
	default:
		return fmt.Errorf("unrecognized format of %s", item)
	}

	err := m.writer.WriteMessages(ctx, messages...)
	switch err := err.(type) {
	case kafkago.Error:
		if err.Temporary() {
			return fmt.Errorf(`%s: kafka sink fails to send out the data . %v`, errorx.IOErr, err)
		}
	case kafkago.WriteErrors:
		count := 0
		for i := range messages {
			switch err := err[i].(type) {
			case nil:
				continue

			case kafkago.Error:
				if err.Temporary() {
					count++
					continue
				}
			}
		}
		if count == len(messages) {
			return fmt.Errorf(`%s: kafka sink fails to send out the data . %v`, errorx.IOErr, err)
		}
	}
	return err
}

func (m *kafkaSink) Close(ctx api.StreamContext) error {
	return m.writer.Close()
}

=======
	kafka "github.com/lf-edge/ekuiper/extensions/sinks/kafka/ext"
	"github.com/lf-edge/ekuiper/pkg/api"
)

>>>>>>> b9654a2f
func Kafka() api.Sink {
	return kafka.GetSink()
}<|MERGE_RESOLUTION|>--- conflicted
+++ resolved
@@ -15,153 +15,10 @@
 package main
 
 import (
-<<<<<<< HEAD
-	"fmt"
-	"strings"
-
-	kafkago "github.com/segmentio/kafka-go"
-	"github.com/segmentio/kafka-go/sasl"
-	"github.com/segmentio/kafka-go/sasl/plain"
-	"github.com/segmentio/kafka-go/sasl/scram"
-
-	"github.com/lf-edge/ekuiper/extensions/kafka"
-	"github.com/lf-edge/ekuiper/pkg/api"
-	"github.com/lf-edge/ekuiper/pkg/errorx"
-)
-
-type kafkaSink struct {
-	writer    *kafkago.Writer
-	kafkaConf *kafka.KafkaConf
-	saslConf  *kafka.SaslConf
-}
-
-type sinkConf struct {
-	Brokers      string `json:"brokers"`
-	Topic        string `json:"topic"`
-	SaslAuthType string `json:"saslAuthType"`
-	SaslUserName string `json:"saslUserName"`
-	SaslPassword string `json:"saslPassword"`
-}
-
-func (m *kafkaSink) Configure(props map[string]interface{}) error {
-	kafkaConf, err := kafka.GenKafkaConf(props)
-	if err != nil {
-		return err
-	}
-	if err := kafkaConf.ValidateSinkConf(); err != nil {
-		return err
-	}
-	m.kafkaConf = kafkaConf
-	saslConf, err := kafka.GenSaslConf(props)
-	if err != nil {
-		return err
-	}
-	if err := saslConf.Validate(); err != nil {
-		return err
-	}
-	m.saslConf = saslConf
-	return nil
-}
-
-func (m *kafkaSink) Open(ctx api.StreamContext) error {
-	ctx.GetLogger().Debug("Opening kafka sink")
-
-	var err error
-	var mechanism sasl.Mechanism
-
-	// sasl authentication type
-	switch m.saslConf.SaslAuthType {
-	case kafka.SASL_PLAIN:
-		mechanism = plain.Mechanism{
-			Username: m.saslConf.SaslUserName,
-			Password: m.saslConf.SaslPassword,
-		}
-	case kafka.SASL_SCRAM:
-		mechanism, err = scram.Mechanism(scram.SHA512, m.saslConf.SaslUserName, m.saslConf.SaslPassword)
-		if err != nil {
-			return err
-		}
-	default:
-		mechanism = nil
-	}
-	brokers := strings.Split(m.kafkaConf.Brokers, ",")
-	w := &kafkago.Writer{
-		Addr:                   kafkago.TCP(brokers...),
-		Topic:                  m.kafkaConf.Topic,
-		Balancer:               &kafkago.LeastBytes{},
-		Async:                  false,
-		AllowAutoTopicCreation: true,
-		MaxAttempts:            1,
-		RequiredAcks:           -1,
-		BatchSize:              1,
-		Transport: &kafkago.Transport{
-			SASL: mechanism,
-		},
-	}
-	m.writer = w
-	return nil
-}
-
-func (m *kafkaSink) Collect(ctx api.StreamContext, item interface{}) error {
-	logger := ctx.GetLogger()
-	logger.Debugf("kafka sink receive %s", item)
-	var messages []kafkago.Message
-	switch d := item.(type) {
-	case []map[string]interface{}:
-		for _, el := range d {
-			decodedBytes, _, err := ctx.TransformOutput(el)
-			if err != nil {
-				return fmt.Errorf("kafka sink transform data error: %v", err)
-			}
-			messages = append(messages, kafkago.Message{Value: decodedBytes})
-		}
-	case map[string]interface{}:
-		decodedBytes, _, err := ctx.TransformOutput(d)
-		if err != nil {
-			return fmt.Errorf("kafka sink transform data error: %v", err)
-		}
-		messages = append(messages, kafkago.Message{Value: decodedBytes})
-	default:
-		return fmt.Errorf("unrecognized format of %s", item)
-	}
-
-	err := m.writer.WriteMessages(ctx, messages...)
-	switch err := err.(type) {
-	case kafkago.Error:
-		if err.Temporary() {
-			return fmt.Errorf(`%s: kafka sink fails to send out the data . %v`, errorx.IOErr, err)
-		}
-	case kafkago.WriteErrors:
-		count := 0
-		for i := range messages {
-			switch err := err[i].(type) {
-			case nil:
-				continue
-
-			case kafkago.Error:
-				if err.Temporary() {
-					count++
-					continue
-				}
-			}
-		}
-		if count == len(messages) {
-			return fmt.Errorf(`%s: kafka sink fails to send out the data . %v`, errorx.IOErr, err)
-		}
-	}
-	return err
-}
-
-func (m *kafkaSink) Close(ctx api.StreamContext) error {
-	return m.writer.Close()
-}
-
-=======
 	kafka "github.com/lf-edge/ekuiper/extensions/sinks/kafka/ext"
 	"github.com/lf-edge/ekuiper/pkg/api"
 )
 
->>>>>>> b9654a2f
 func Kafka() api.Sink {
 	return kafka.GetSink()
 }