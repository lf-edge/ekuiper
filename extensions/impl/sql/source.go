// Copyright 2024 EMQ Technologies Co., Ltd.
//
// Licensed under the Apache License, Version 2.0 (the "License");
// you may not use this file except in compliance with the License.
// You may obtain a copy of the License at
//
//     http://www.apache.org/licenses/LICENSE-2.0
//
// Unless required by applicable law or agreed to in writing, software
// distributed under the License is distributed on an "AS IS" BASIS,
// WITHOUT WARRANTIES OR CONDITIONS OF ANY KIND, either express or implied.
// See the License for the specific language governing permissions and
// limitations under the License.

package sql

import (
	"database/sql"
	"database/sql/driver"
	"errors"
	"fmt"
	"reflect"
	"time"

	"github.com/lf-edge/ekuiper/contract/v2/api"
	"github.com/pingcap/failpoint"

	client2 "github.com/lf-edge/ekuiper/v2/extensions/impl/sql/client"
	"github.com/lf-edge/ekuiper/v2/pkg/cast"
	"github.com/lf-edge/ekuiper/v2/pkg/connection"
	"github.com/lf-edge/ekuiper/v2/pkg/modules"
	"github.com/lf-edge/ekuiper/v2/pkg/sqldatabase/sqlgen"
)

type SQLSourceConnector struct {
	id            string
	conf          *SQLConf
	Query         sqlgen.SqlQueryGenerator
	conn          *client2.SQLConnection
	props         map[string]any
	needReconnect bool
}

type SQLConf struct {
	Interval   cast.DurationConf `json:"interval"`
	DBUrl      string            `json:"dburl"`
	URL        string            `json:"url,omitempty"`
	Datasource string            `json:"datasource"`
<<<<<<< HEAD
=======
}

func init() {
	modules.RegisterConnection("sql", client2.CreateConnection)
>>>>>>> 7484f34c
}

func (s *SQLSourceConnector) Provision(ctx api.StreamContext, props map[string]any) error {
	cfg := &SQLConf{}
	err := cast.MapToStruct(props, cfg)
	failpoint.Inject("MapToStructErr", func() {
		err = errors.New("MapToStruct")
	})
	if err != nil {
		return fmt.Errorf("read properties %v fail with error: %v", props, err)
	}
	if time.Duration(cfg.Interval) < 1 {
		return fmt.Errorf("interval should be defined")
	}
	props, err = cfg.resolveDBURL(props)
	if err != nil {
		return err
	}
	s.conf = cfg
	s.props = props
	sqlDriver, err := client2.ParseDriver(cfg.DBUrl)
	if err != nil {
		return fmt.Errorf("dburl.Parse %s fail with error: %v", cfg.DBUrl, err)
	}
	generator, err := sqlgen.GetQueryGenerator(sqlDriver, props)
	failpoint.Inject("GetQueryGeneratorErr", func() {
		err = errors.New("GetQueryGeneratorErr")
	})
	if err != nil {
		return fmt.Errorf("GetQueryGenerator %s fail with error: %v", cfg.DBUrl, err)
	}
	s.Query = generator
	return nil
}

func (s *SQLSourceConnector) Connect(ctx api.StreamContext, sc api.StatusChangeHandler) error {
	ctx.GetLogger().Infof("Connecting to sql server")
	var cli *client2.SQLConnection
	var err error
	s.id = s.conf.DBUrl
	cw, err := connection.FetchConnection(ctx, s.id, "sql", s.props, sc)
	if err != nil {
		return err
	}
	conn, err := cw.Wait()
	if err != nil {
		return err
	}
	cli = conn.(*client2.SQLConnection)
	s.conn = cli
	return err
}

func (s *SQLSourceConnector) Close(ctx api.StreamContext) error {
	ctx.GetLogger().Infof("Closing sql source connector url:%v", s.conf.DBUrl)
	if s.conn != nil {
		s.conn.DetachSub(ctx, s.props)
		return connection.DetachConnection(ctx, s.conn.GetId(ctx))
	}
	return nil
}

func (s *SQLSourceConnector) Pull(ctx api.StreamContext, recvTime time.Time, ingest api.TupleIngest, ingestError api.ErrorIngest) {
	s.queryData(ctx, recvTime, ingest, ingestError)
}

func (s *SQLSourceConnector) queryData(ctx api.StreamContext, rcvTime time.Time, ingest api.TupleIngest, ingestError api.ErrorIngest) {
	logger := ctx.GetLogger()
	if s.needReconnect {
		err := s.conn.Reconnect()
		if err != nil {
			logger.Errorf("reconnect db error %v", err)
			ingestError(ctx, err)
			return
		}
	}
	query, err := s.Query.SqlQueryStatement()
	failpoint.Inject("StatementErr", func() {
		err = errors.New("StatementErr")
	})
	if err != nil {
		logger.Errorf("Get sql query error %v", err)
		ingestError(ctx, err)
		return
	}
	logger.Debugf("Query the database with %s", query)
	rows, err := s.conn.GetDB().Query(query)
	failpoint.Inject("QueryErr", func() {
		err = errors.New("QueryErr")
	})
	if err != nil {
		logger.Errorf("query sql error %v", err)
		s.needReconnect = true
		ingestError(ctx, err)
		return
	} else if s.needReconnect {
		logger.Infof("reconnect sql success")
		s.needReconnect = false
	}
	cols, _ := rows.Columns()
	types, err := rows.ColumnTypes()
	failpoint.Inject("ColumnTypesErr", func() {
		err = errors.New("ColumnTypesErr")
	})
	if err != nil {
		logger.Errorf("query %v row ColumnTypes error %v", query, err)
		ingestError(ctx, err)
		return
	}
	for rows.Next() {
		data := make(map[string]interface{})
		columns := make([]interface{}, len(cols))
		prepareValues(columns, types, cols)
		err := rows.Scan(columns...)
		failpoint.Inject("ScanErr", func() {
			err = errors.New("ScanErr")
		})
		if err != nil {
			logger.Errorf("Run sql scan(%s) error %v", query, err)
			ingestError(ctx, err)
			return
		}
		scanIntoMap(data, columns, cols)
		s.Query.UpdateMaxIndexValue(data)
		ingest(ctx, data, nil, rcvTime)
	}
}

func (s *SQLSourceConnector) GetOffset() (interface{}, error) {
	return s.Query.GetIndexValue(), nil
}

func (s *SQLSourceConnector) Rewind(offset interface{}) error {
	s.Query.SetIndexValue(offset)
	return nil
}

func (s *SQLSourceConnector) ResetOffset(input map[string]interface{}) error {
	wrap := s.Query.GetIndexValueWrap()
	if wrap != nil {
		wrap.UpdateByInput(input)
	}
	return nil
}

func scanIntoMap(mapValue map[string]interface{}, values []interface{}, columns []string) {
	for idx, column := range columns {
		if reflectValue := reflect.Indirect(reflect.Indirect(reflect.ValueOf(values[idx]))); reflectValue.IsValid() {
			mapValue[column] = reflectValue.Interface()
			if valuer, ok := mapValue[column].(driver.Valuer); ok {
				mapValue[column], _ = valuer.Value()
			} else if b, ok := mapValue[column].(sql.RawBytes); ok {
				mapValue[column] = string(b)
			}
		} else {
			mapValue[column] = nil
		}
	}
}

func prepareValues(values []interface{}, columnTypes []*sql.ColumnType, columns []string) {
	if len(columnTypes) > 0 {
		for idx, columnType := range columnTypes {
			if columnType.ScanType() != nil {
				values[idx] = reflect.New(reflect.PointerTo(columnType.ScanType())).Interface()
			} else {
				values[idx] = new(interface{})
			}
		}
	} else {
		for idx := range columns {
			values[idx] = new(interface{})
		}
	}
}

func GetSource() api.Source {
	return &SQLSourceConnector{}
}

var _ api.PullTupleSource = &SQLSourceConnector{}

func (sc *SQLConf) resolveDBURL(props map[string]any) (map[string]any, error) {
	if len(sc.DBUrl) < 1 && len(sc.URL) < 1 {
		return props, fmt.Errorf("dburl should be defined")
	}
	if len(sc.DBUrl) < 1 {
		props["dburl"] = props["url"]
		sc.DBUrl = sc.URL
	}
	sc.URL = ""
	return props, nil
}<|MERGE_RESOLUTION|>--- conflicted
+++ resolved
@@ -46,13 +46,10 @@
 	DBUrl      string            `json:"dburl"`
 	URL        string            `json:"url,omitempty"`
 	Datasource string            `json:"datasource"`
-<<<<<<< HEAD
-=======
 }
 
 func init() {
 	modules.RegisterConnection("sql", client2.CreateConnection)
->>>>>>> 7484f34c
 }
 
 func (s *SQLSourceConnector) Provision(ctx api.StreamContext, props map[string]any) error {
