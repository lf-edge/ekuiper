// Copyright 2024 EMQ Technologies Co., Ltd.
//
// Licensed under the Apache License, Version 2.0 (the "License");
// you may not use this file except in compliance with the License.
// You may obtain a copy of the License at
//
//     http://www.apache.org/licenses/LICENSE-2.0
//
// Unless required by applicable law or agreed to in writing, software
// distributed under the License is distributed on an "AS IS" BASIS,
// WITHOUT WARRANTIES OR CONDITIONS OF ANY KIND, either express or implied.
// See the License for the specific language governing permissions and
// limitations under the License.

package sql

import (
	"fmt"
	"reflect"
	"strings"

	"github.com/lf-edge/ekuiper/contract/v2/api"

	"github.com/lf-edge/ekuiper/v2/extensions/impl/sql/client"
	"github.com/lf-edge/ekuiper/v2/pkg/ast"
	"github.com/lf-edge/ekuiper/v2/pkg/cast"
	"github.com/lf-edge/ekuiper/v2/pkg/connection"
	"github.com/lf-edge/ekuiper/v2/pkg/errorx"
)

type SQLSinkConnector struct {
	config        *sqlSinkConfig
	cw            *connection.ConnWrapper
	conn          *client.SQLConnection
	props         map[string]any
	needReconnect bool
}

type sqlSinkConfig struct {
	*SQLConf
	Table        string   `json:"table"`
	Fields       []string `json:"fields"`
	RowKindField string   `json:"rowKindField"`
	KeyField     string   `json:"keyField"`
}

func (c *sqlSinkConfig) buildInsertSql(ctx api.StreamContext, mapData map[string]interface{}) ([]string, string, error) {
	keys, vals, err := c.getKeyValues(ctx, mapData)
	if err != nil {
		return keys, "", err
	}
	sqlStr := "(" + strings.Join(vals, ",") + ")"
	return keys, sqlStr, nil
}

func (c *sqlSinkConfig) getKeyValues(ctx api.StreamContext, mapData map[string]interface{}) ([]string, []string, error) {
	if 0 == len(mapData) {
		return nil, nil, fmt.Errorf("data is empty.")
	}
	logger := ctx.GetLogger()
	var keys, vals []string

	if len(c.Fields) != 0 {
		for _, k := range c.Fields {
			keys = append(keys, k)
			if v, ok := mapData[k]; ok && v != nil {
				if reflect.String == reflect.TypeOf(v).Kind() {
					vals = append(vals, fmt.Sprintf("'%v'", v))
				} else {
					vals = append(vals, fmt.Sprintf(`%v`, v))
				}
			} else {
				logger.Warn("not found field:", k)
				vals = append(vals, fmt.Sprintf(`NULL`))
			}
		}
	} else {
		for k, v := range mapData {
			keys = append(keys, k)
			if reflect.String == reflect.TypeOf(v).Kind() {
				vals = append(vals, fmt.Sprintf("'%v'", v))
			} else {
				vals = append(vals, fmt.Sprintf(`%v`, v))
			}
		}
	}
	return keys, vals, nil
}

func (s *SQLSinkConnector) Provision(ctx api.StreamContext, configs map[string]any) error {
	sc := &SQLConf{}
	err := cast.MapToStruct(configs, sc)
<<<<<<< HEAD
	if err != nil {
		return err
	}
	c := &sqlSinkConfig{SQLConf: sc}
	err = cast.MapToStruct(configs, c)
=======
>>>>>>> 7484f34c
	if err != nil {
		return err
	}
	c := &sqlSinkConfig{SQLConf: sc}
	err = cast.MapToStruct(configs, c)
	if err != nil {
		return err
	}
	configs, err = sc.resolveDBURL(configs)
	if err != nil {
		return err
	}
	if c.Table == "" {
		return fmt.Errorf("property Table is required")
	}
	if c.RowKindField != "" && c.KeyField == "" {
		return fmt.Errorf("keyField is required when rowKindField is set")
	}
	s.config = c
	s.props = configs
	return nil
}

func (s *SQLSinkConnector) Connect(ctx api.StreamContext, sc api.StatusChangeHandler) error {
	ctx.GetLogger().Infof("Connecting to sql server")
	var err error
	id := s.config.DBUrl
	cw, err := connection.FetchConnection(ctx, id, "sql", s.props, sc)
	if err != nil {
		return err
	}
	s.cw = cw
	conn, err := s.cw.Wait()
	if err != nil {
		return err
	}
	s.conn = conn.(*client.SQLConnection)
	return err
}

func (s *SQLSinkConnector) Close(ctx api.StreamContext) error {
	ctx.GetLogger().Infof("Closing sql sink connector url:%v", s.config.DBUrl)
	if s.conn != nil {
		return connection.DetachConnection(ctx, s.conn.GetId(ctx))
	}
	return nil
}

func (s *SQLSinkConnector) Collect(ctx api.StreamContext, item api.MessageTuple) (err error) {
	return s.collect(ctx, item.ToMap())
}

func (s *SQLSinkConnector) collect(ctx api.StreamContext, item map[string]any) (err error) {
	if len(s.config.RowKindField) < 1 {
		var keys []string = nil
		var values []string = nil
		var vars string
		keys, vars, err = s.config.buildInsertSql(ctx, item)
		if err != nil {
			return err
		}
		values = append(values, vars)
		if keys != nil {
			sqlStr := buildInsertSQL(s.config.Table, keys, values)
			return s.writeToDB(ctx, sqlStr)
		}
		return nil
	}
	return s.save(ctx, s.config.Table, item)
}

func (s *SQLSinkConnector) CollectList(ctx api.StreamContext, items api.MessageTupleList) (err error) {
	return s.collectList(ctx, items.ToMaps())
}

func (s *SQLSinkConnector) collectList(ctx api.StreamContext, items []map[string]any) (err error) {
	var keys []string = nil
	var values []string = nil
	var vars string
	if len(s.config.RowKindField) < 1 {
		for _, mapData := range items {
			keys, vars, err = s.config.buildInsertSql(ctx, mapData)
			if err != nil {
				return err
			}
			values = append(values, vars)
		}
		if keys != nil {
			sqlStr := buildInsertSQL(s.config.Table, keys, values)
			return s.writeToDB(ctx, sqlStr)
		}
		return nil
	}
	for _, el := range items {
		err := s.save(ctx, s.config.Table, el)
		if err != nil {
			ctx.GetLogger().Error(err)
		}
	}
	return nil
}

// save save updatable data only to db
func (s *SQLSinkConnector) save(ctx api.StreamContext, table string, data map[string]interface{}) error {
	rowkind := ast.RowkindInsert
	c, ok := data[s.config.RowKindField]
	if ok {
		rowkind, ok = c.(string)
		if !ok {
			return fmt.Errorf("rowkind field %s is not a string in data %v", s.config.RowKindField, data)
		}
		if rowkind != ast.RowkindInsert && rowkind != ast.RowkindUpdate && rowkind != ast.RowkindDelete {
			return fmt.Errorf("invalid rowkind %s", rowkind)
		}
	}
	var sqlStr string
	switch rowkind {
	case ast.RowkindInsert:
		keys, vars, err := s.config.buildInsertSql(ctx, data)
		if err != nil {
			return err
		}
		values := []string{vars}
		if keys != nil {
			sqlStr = buildInsertSQL(table, keys, values)
		}
	case ast.RowkindUpdate:
		keyval, ok := data[s.config.KeyField]
		if !ok {
			return fmt.Errorf("field %s does not exist in data %v", s.config.KeyField, data)
		}
		keys, vals, err := s.config.getKeyValues(ctx, data)
		if err != nil {
			return err
		}
		sqlStr = fmt.Sprintf("UPDATE %s SET ", table)
		for i, key := range keys {
			if i != 0 {
				sqlStr += ","
			}
			sqlStr += fmt.Sprintf("%s=%s", key, vals[i])
		}
		if _, ok := keyval.(string); ok {
			sqlStr += fmt.Sprintf(" WHERE %s = '%s';", s.config.KeyField, keyval)
		} else {
			sqlStr += fmt.Sprintf(" WHERE %s = %v;", s.config.KeyField, keyval)
		}
	case ast.RowkindDelete:
		keyval, ok := data[s.config.KeyField]
		if !ok {
			return fmt.Errorf("field %s does not exist in data %v", s.config.KeyField, data)
		}
		if _, ok := keyval.(string); ok {
			sqlStr = fmt.Sprintf("DELETE FROM %s WHERE %s = '%s';", table, s.config.KeyField, keyval)
		} else {
			sqlStr = fmt.Sprintf("DELETE FROM %s WHERE %s = %v;", table, s.config.KeyField, keyval)
		}
	default:
		return fmt.Errorf("invalid rowkind %s", rowkind)
	}
	return s.writeToDB(ctx, sqlStr)
}

func (s *SQLSinkConnector) writeToDB(ctx api.StreamContext, sqlStr string) error {
	ctx.GetLogger().Debugf(sqlStr)
	if s.needReconnect {
		err := s.conn.Reconnect()
		if err != nil {
			return errorx.NewIOErr(err.Error())
		}
	}
	r, err := s.conn.GetDB().Exec(sqlStr)
	if err != nil {
		s.needReconnect = true
		return errorx.NewIOErr(err.Error())
	}
	s.needReconnect = false
	d, err := r.RowsAffected()
	if err != nil {
		ctx.GetLogger().Errorf("get rows affected error: %s", err.Error())
	}
	ctx.GetLogger().Debugf("Rows affected: %d", d)
	return nil
}

func buildInsertSQL(table string, keys []string, values []string) string {
	sql := fmt.Sprintf("INSERT INTO %s (%s) values ", table, strings.Join(keys, ",")) + strings.Join(values, ",") + ";"
	return sql
}

func GetSink() api.Sink {
	return &SQLSinkConnector{}
}

var _ api.TupleCollector = &SQLSinkConnector{}<|MERGE_RESOLUTION|>--- conflicted
+++ resolved
@@ -90,14 +90,6 @@
 func (s *SQLSinkConnector) Provision(ctx api.StreamContext, configs map[string]any) error {
 	sc := &SQLConf{}
 	err := cast.MapToStruct(configs, sc)
-<<<<<<< HEAD
-	if err != nil {
-		return err
-	}
-	c := &sqlSinkConfig{SQLConf: sc}
-	err = cast.MapToStruct(configs, c)
-=======
->>>>>>> 7484f34c
 	if err != nil {
 		return err
 	}
