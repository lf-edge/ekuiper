// Copyright 2024 EMQ Technologies Co., Ltd.
//
// Licensed under the Apache License, Version 2.0 (the "License");
// you may not use this file except in compliance with the License.
// You may obtain a copy of the License at
//
//     http://www.apache.org/licenses/LICENSE-2.0
//
// Unless required by applicable law or agreed to in writing, software
// distributed under the License is distributed on an "AS IS" BASIS,
// WITHOUT WARRANTIES OR CONDITIONS OF ANY KIND, either express or implied.
// See the License for the specific language governing permissions and
// limitations under the License.

//go:build full

package sql

import (
	"fmt"
	"testing"

	"github.com/stretchr/testify/require"

	"github.com/lf-edge/ekuiper/v2/extensions/impl/sql/testx"
	"github.com/lf-edge/ekuiper/v2/pkg/connection"
	mockContext "github.com/lf-edge/ekuiper/v2/pkg/mock/context"
)

func TestSQLSinkCollect(t *testing.T) {
	connection.InitConnectionManager4Test()
	ctx := mockContext.NewMockContext("1", "2")
	s, err := testx.SetupEmbeddedMysqlServer(address, port)
	require.NoError(t, err)
	defer func() {
		s.Close()
	}()
	tableName := "t"
	dburl := fmt.Sprintf("mysql://root:@%v:%v/test", address, port)
	testcases := []struct {
		props map[string]any
		data  map[string]any
		a     int
		b     int
	}{
		{
			props: map[string]interface{}{
				"dburl": dburl,
				"table": tableName,
			},
			data: map[string]any{
				"a": 2,
				"b": 2,
			},
			a: 2,
			b: 2,
		},
		{
			props: map[string]interface{}{
				"dburl":  dburl,
				"table":  tableName,
				"fields": []string{"a", "b"},
			},
			data: map[string]any{
				"a": 3,
				"b": 3,
				"c": 3,
			},
			a: 3,
			b: 3,
		},
		{
			props: map[string]interface{}{
				"dburl":        dburl,
				"table":        tableName,
				"fields":       []string{"a", "b"},
				"rowKindField": "action",
				"keyField":     "a",
			},
			data: map[string]any{
				"a":      4,
				"b":      4,
				"c":      4,
				"action": "insert",
			},
			a: 4,
			b: 4,
		},
	}
	for _, tc := range testcases {
		sqlSink := &SQLSinkConnector{}
		require.NoError(t, sqlSink.Provision(ctx, tc.props))
		require.NoError(t, sqlSink.Connect(ctx, func(status string, message string) {
			// do nothing
		}))
		require.NoError(t, sqlSink.collect(ctx, tc.data))
		rows, err := sqlSink.conn.GetDB().Query(fmt.Sprintf("select a,b from t where a = %v and b = %v", tc.a, tc.b))
		require.NoError(t, err)
		count := 0
		for rows.Next() {
			count++
			var a int
			var b int
			require.NoError(t, rows.Scan(&a, &b))
			require.Equal(t, tc.a, a)
			require.Equal(t, tc.b, b)
		}
		sqlSink.Close(ctx)
		require.Equal(t, 1, count)
	}

	// insert 5,5 6,6
	sqlSink := &SQLSinkConnector{}
	require.NoError(t, sqlSink.Provision(ctx, map[string]interface{}{
		"dburl": dburl,
		"table": tableName,
	}))
	require.NoError(t, sqlSink.Connect(ctx, func(status string, message string) {
		// do nothing
	}))
	require.NoError(t, sqlSink.collectList(ctx, []map[string]any{
		{
			"a": 5,
			"b": 5,
		},
		{
			"a": 6,
			"b": 6,
		},
	}))

	rows, err := sqlSink.conn.GetDB().Query("select a,b from t where a >=5 and b >=5")
	require.NoError(t, err)
	var got [][]int
	for rows.Next() {
		var a int
		var b int
		require.NoError(t, rows.Scan(&a, &b))
		got = append(got, []int{a, b})
	}
	sqlSink.Close(ctx)
	require.Equal(t, [][]int{{5, 5}, {6, 6}}, got)

	// insert 7,7 8,8
	sqlSink = &SQLSinkConnector{}
	require.NoError(t, sqlSink.Provision(ctx, map[string]interface{}{
		"dburl":        dburl,
		"table":        tableName,
		"rowKindField": "action",
		"keyField":     "a",
		"fields":       []string{"a", "b"},
	}))
	require.NoError(t, sqlSink.Connect(ctx, func(status string, message string) {
		// do nothing
	}))
	require.NoError(t, sqlSink.collectList(ctx, []map[string]any{
		{
			"a":      7,
			"b":      7,
			"action": "insert",
		},
		{
			"a":      8,
			"b":      8,
			"action": "insert",
		},
	}))

	got = [][]int{}
	rows, err = sqlSink.conn.GetDB().Query("select a,b from t where a >=7 and b >=7")
	require.NoError(t, err)
	for rows.Next() {
		var a int
		var b int
		require.NoError(t, rows.Scan(&a, &b))
		got = append(got, []int{a, b})
	}
	sqlSink.Close(ctx)
	require.Equal(t, [][]int{{7, 7}, {8, 8}}, got)
}

func TestSQLProvisionErr(t *testing.T) {
	ctx := mockContext.NewMockContext("1", "2")
	sqlSink := &SQLSinkConnector{}
	require.Error(t, sqlSink.Provision(ctx, map[string]interface{}{}))
	require.Error(t, sqlSink.Provision(ctx, map[string]interface{}{
		"dburl": "123",
	}))
	require.Error(t, sqlSink.Provision(ctx, map[string]interface{}{
		"dburl":        "123",
		"table":        "123",
		"rowKindField": "123",
	}))
}

func TestSQLSinkConfigKV(t *testing.T) {
	ctx := mockContext.NewMockContext("1", "2")
	config := &sqlSinkConfig{
		Fields: []string{"a"},
	}
	_, _, err := config.getKeyValues(ctx, nil)
	require.Error(t, err)

	keys, values, err := config.getKeyValues(ctx, map[string]interface{}{
		"a": "value",
	})
	require.NoError(t, err)
	require.Equal(t, []string{"a"}, keys)
	require.Equal(t, []string{"'value'"}, values)

	config = &sqlSinkConfig{
		Fields: []string{"a"},
	}
	keys, values, err = config.getKeyValues(ctx, map[string]interface{}{
		"b": "value",
	})
	require.NoError(t, err)
	require.NoError(t, err)
	require.Equal(t, []string{"a"}, keys)
	require.Equal(t, []string{"NULL"}, values)

	config = &sqlSinkConfig{}
	keys, values, err = config.getKeyValues(ctx, map[string]interface{}{
		"a": "value",
	})
	require.NoError(t, err)
	require.NoError(t, err)
	require.Equal(t, []string{"a"}, keys)
	require.Equal(t, []string{"'value'"}, values)
}

func TestSQLSinkAction(t *testing.T) {
	connection.InitConnectionManager4Test()
	ctx := mockContext.NewMockContext("1", "2")
	s, err := testx.SetupEmbeddedMysqlServer(address, port)
	require.NoError(t, err)
	defer func() {
		s.Close()
	}()
	tableName := "t"
	dburl := fmt.Sprintf("mysql://root:@%v:%v/test", address, port)
	sqlSink := &SQLSinkConnector{}
	require.NoError(t, sqlSink.Provision(ctx, map[string]interface{}{
		"dburl":        dburl,
		"table":        tableName,
		"fields":       []string{"a", "b"},
		"rowKindField": "action",
		"keyField":     "a",
	}))
	require.NoError(t, sqlSink.Connect(ctx, func(status string, message string) {
		// do nothing
	}))
	// update
	require.NoError(t, sqlSink.collect(ctx, map[string]any{
		"a":      1,
		"b":      2,
		"action": "update",
	}))
	got := [][]int{}
	rows, err := sqlSink.conn.GetDB().Query("select a,b from t where a=1")
	require.NoError(t, err)
	for rows.Next() {
		var a int
		var b int
		require.NoError(t, rows.Scan(&a, &b))
		got = append(got, []int{a, b})
	}
	require.Equal(t, [][]int{{1, 2}}, got)
	// delete
	require.NoError(t, sqlSink.collect(ctx, map[string]any{
		"a":      1,
		"b":      2,
		"action": "delete",
	}))
	got = [][]int{}
	rows, err = sqlSink.conn.GetDB().Query("select a,b from t where a=1")
	require.NoError(t, err)
	for rows.Next() {
		var a int
		var b int
		require.NoError(t, rows.Scan(&a, &b))
		got = append(got, []int{a, b})
	}
	require.Equal(t, [][]int{}, got)

	// invalid
	require.Error(t, sqlSink.collect(ctx, map[string]any{
		"a":      1,
		"b":      2,
		"action": "mock",
	}))
	require.NoError(t, sqlSink.Close(ctx))
}

func TestSQLSinkReconnect(t *testing.T) {
	connection.InitConnectionManager4Test()
	ctx := mockContext.NewMockContext("1", "2")
	s, err := testx.SetupEmbeddedMysqlServer(address, port)
	require.NoError(t, err)
	tableName := "t"
	dburl := fmt.Sprintf("mysql://root:@%v:%v/test", address, port)
	sqlSink := &SQLSinkConnector{}
	require.NoError(t, sqlSink.Provision(ctx, map[string]interface{}{
		"dburl":        dburl,
		"table":        tableName,
		"fields":       []string{"a", "b"},
		"rowKindField": "action",
		"keyField":     "a",
	}))
<<<<<<< HEAD
	require.NoError(t, sqlSink.Connect(ctx))
=======
	require.NoError(t, sqlSink.Connect(ctx, func(status string, message string) {
		// do nothing
	}))
>>>>>>> 7484f34c
	s.Close()
	// update
	require.Error(t, sqlSink.collect(ctx, map[string]any{
		"a":      1,
		"b":      2,
		"action": "update",
	}))
	require.True(t, sqlSink.needReconnect)
	s, err = testx.SetupEmbeddedMysqlServer(address, port)
	require.NoError(t, err)
	defer func() {
		s.Close()
	}()
	require.NoError(t, sqlSink.collect(ctx, map[string]any{
		"a":      1,
		"b":      2,
		"action": "update",
	}))
	require.False(t, sqlSink.needReconnect)
}<|MERGE_RESOLUTION|>--- conflicted
+++ resolved
@@ -307,13 +307,9 @@
 		"rowKindField": "action",
 		"keyField":     "a",
 	}))
-<<<<<<< HEAD
-	require.NoError(t, sqlSink.Connect(ctx))
-=======
 	require.NoError(t, sqlSink.Connect(ctx, func(status string, message string) {
 		// do nothing
 	}))
->>>>>>> 7484f34c
 	s.Close()
 	// update
 	require.Error(t, sqlSink.collect(ctx, map[string]any{
