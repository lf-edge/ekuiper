--- conflicted
+++ resolved
@@ -32,13 +32,6 @@
 	// modules.RegisterSource("random", func() api.Source { return random.GetSource() })
 	modules.RegisterSource("video", func() api.Source { return video.GetSource() })
 	modules.RegisterSource("kafka", func() api.Source { return kafka.GetSource() })
-<<<<<<< HEAD
-	//modules.RegisterLookupSource("sql", func() api.LookupSource { return sql.GetLookup() })
-	//modules.RegisterSink("image", func() api.Sink { return image.GetSink() })
-	//modules.RegisterSink("influx", func() api.Sink { return influx.GetSink() })
-	//modules.RegisterSink("influx2", func() api.Sink { return influx2.GetSink() })
-=======
->>>>>>> 7484f34c
 	modules.RegisterSink("kafka", func() api.Sink { return kafka.GetSink() })
 	modules.RegisterSink("image", func() api.Sink { return image.GetSink() })
 	modules.RegisterSink("influx", func() api.Sink { return influx.GetSink() })
