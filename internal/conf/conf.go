--- conflicted
+++ resolved
@@ -169,62 +169,33 @@
 
 type KuiperConf struct {
 	Basic struct {
-<<<<<<< HEAD
-		LogLevel                string      `yaml:"logLevel"`
-		Debug                   bool        `yaml:"debug"`
-		ConsoleLog              bool        `yaml:"consoleLog"`
-		FileLog                 bool        `yaml:"fileLog"`
-		LogDisableTimestamp     bool        `yaml:"logDisableTimestamp"`
-		Syslog                  *syslogConf `yaml:"syslog"`
-		RotateTime              int         `yaml:"rotateTime"`
-		MaxAge                  int         `yaml:"maxAge"`
-		RotateSize              int64       `yaml:"rotateSize"`
-		RotateCount             int         `yaml:"rotateCount"`
-		TimeZone                string      `yaml:"timezone"`
-		Ip                      string      `yaml:"ip"`
-		Port                    int         `yaml:"port"`
-		RestIp                  string      `yaml:"restIp"`
-		RestPort                int         `yaml:"restPort"`
-		RestTls                 *tlsConf    `yaml:"restTls"`
-		Prometheus              bool        `yaml:"prometheus"`
-		PrometheusPort          int         `yaml:"prometheusPort"`
-		PluginHosts             string      `yaml:"pluginHosts"`
-		Authentication          bool        `yaml:"authentication"`
-		IgnoreCase              bool        `yaml:"ignoreCase"`
-		SQLConf                 *SQLConf    `yaml:"sql"`
-		RulePatrolInterval      string      `yaml:"rulePatrolInterval"`
-		CfgStorageType          string      `yaml:"cfgStorageType"`
-		EnableOpenZiti          bool        `yaml:"enableOpenZiti"`
-		AesKey                  string      `yaml:"aesKey"`
-		GracefulShutdownTimeout string      `yaml:"gracefulShutdownTimeout"`
-=======
-		LogLevel            string            `yaml:"logLevel"`
-		Debug               bool              `yaml:"debug"`
-		ConsoleLog          bool              `yaml:"consoleLog"`
-		FileLog             bool              `yaml:"fileLog"`
-		LogDisableTimestamp bool              `yaml:"logDisableTimestamp"`
-		Syslog              *syslogConf       `yaml:"syslog"`
-		RotateTime          int               `yaml:"rotateTime"`
-		MaxAge              int               `yaml:"maxAge"`
-		RotateSize          int64             `yaml:"rotateSize"`
-		RotateCount         int               `yaml:"rotateCount"`
-		TimeZone            string            `yaml:"timezone"`
-		Ip                  string            `yaml:"ip"`
-		Port                int               `yaml:"port"`
-		RestIp              string            `yaml:"restIp"`
-		RestPort            int               `yaml:"restPort"`
-		RestTls             *tlsConf          `yaml:"restTls"`
-		Prometheus          bool              `yaml:"prometheus"`
-		PrometheusPort      int               `yaml:"prometheusPort"`
-		PluginHosts         string            `yaml:"pluginHosts"`
-		Authentication      bool              `yaml:"authentication"`
-		IgnoreCase          bool              `yaml:"ignoreCase"`
-		SQLConf             *SQLConf          `yaml:"sql"`
-		RulePatrolInterval  cast.DurationConf `yaml:"rulePatrolInterval"`
-		CfgStorageType      string            `yaml:"cfgStorageType"`
-		EnableOpenZiti      bool              `yaml:"enableOpenZiti"`
-		AesKey              string            `yaml:"aesKey"`
->>>>>>> 3147d8c6
+		LogLevel                string            `yaml:"logLevel"`
+		Debug                   bool              `yaml:"debug"`
+		ConsoleLog              bool              `yaml:"consoleLog"`
+		FileLog                 bool              `yaml:"fileLog"`
+		LogDisableTimestamp     bool              `yaml:"logDisableTimestamp"`
+		Syslog                  *syslogConf       `yaml:"syslog"`
+		RotateTime              int               `yaml:"rotateTime"`
+		MaxAge                  int               `yaml:"maxAge"`
+		RotateSize              int64             `yaml:"rotateSize"`
+		RotateCount             int               `yaml:"rotateCount"`
+		TimeZone                string            `yaml:"timezone"`
+		Ip                      string            `yaml:"ip"`
+		Port                    int               `yaml:"port"`
+		RestIp                  string            `yaml:"restIp"`
+		RestPort                int               `yaml:"restPort"`
+		RestTls                 *tlsConf          `yaml:"restTls"`
+		Prometheus              bool              `yaml:"prometheus"`
+		PrometheusPort          int               `yaml:"prometheusPort"`
+		PluginHosts             string            `yaml:"pluginHosts"`
+		Authentication          bool              `yaml:"authentication"`
+		IgnoreCase              bool              `yaml:"ignoreCase"`
+		SQLConf                 *SQLConf          `yaml:"sql"`
+		RulePatrolInterval      cast.DurationConf `yaml:"rulePatrolInterval"`
+		CfgStorageType          string            `yaml:"cfgStorageType"`
+		EnableOpenZiti          bool              `yaml:"enableOpenZiti"`
+		AesKey                  string            `yaml:"aesKey"`
+		GracefulShutdownTimeout cast.DurationConf `yaml:"gracefulShutdownTimeout"`
 	}
 	Rule   def.RuleOption
 	Sink   *SinkConf
@@ -386,8 +357,8 @@
 		}
 	}
 
-	if len(Config.Basic.GracefulShutdownTimeout) < 1 {
-		Config.Basic.GracefulShutdownTimeout = "3s"
+	if time.Duration(Config.Basic.GracefulShutdownTimeout) < 1 {
+		Config.Basic.GracefulShutdownTimeout = cast.DurationConf(3 * time.Second)
 	}
 
 	if Config.Basic.TimeZone != "" {
