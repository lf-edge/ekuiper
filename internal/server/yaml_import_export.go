--- conflicted
+++ resolved
@@ -418,11 +418,7 @@
 }
 
 func importByManager(want map[string]string, m ConfManager, typ string) error {
-<<<<<<< HEAD
-	result := m.Import(want)
-=======
 	result := m.Import(context.Background(), want)
->>>>>>> 50b0737a
 	if len(result) < 1 {
 		return nil
 	}
