--- conflicted
+++ resolved
@@ -182,10 +182,6 @@
 	if err != nil {
 		panic(err)
 	}
-<<<<<<< HEAD
-	io.RegisterConnection()
-=======
->>>>>>> 07530303
 	connection.InitConnectionManager()
 	if err := connection.ReloadConnection(); err != nil {
 		conf.Log.Warn(err)
