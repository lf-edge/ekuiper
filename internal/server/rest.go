--- conflicted
+++ resolved
@@ -689,25 +689,11 @@
 			handleError(w, err, "Invalid body", logger)
 			return
 		}
-<<<<<<< HEAD
-		ruleJson := string(body)
-		err = updateRule(name, ruleJson)
-=======
 		err = registry.UpdateRule(name, string(body))
->>>>>>> 01d2d57d
 		if err != nil {
 			handleError(w, err, "Update rule error", logger)
 			return
 		}
-<<<<<<< HEAD
-		// Update to db after validation
-		_, err = ruleProcessor.ExecUpdate(name, ruleJson)
-		if err != nil {
-			handleError(w, err, "Update rule error, suggest to delete it and recreate", logger)
-			return
-		}
-=======
->>>>>>> 01d2d57d
 		w.WriteHeader(http.StatusOK)
 		_, _ = fmt.Fprintf(w, "Rule %s was updated successfully.", name)
 	}
