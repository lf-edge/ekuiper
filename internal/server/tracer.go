// Copyright 2024 EMQ Technologies Co., Ltd.
//
// Licensed under the Apache License, Version 2.0 (the "License");
// you may not use this file except in compliance with the License.
// You may obtain a copy of the License at
//
//     http://www.apache.org/licenses/LICENSE-2.0
//
// Unless required by applicable law or agreed to in writing, software
// distributed under the License is distributed on an "AS IS" BASIS,
// WITHOUT WARRANTIES OR CONDITIONS OF ANY KIND, either express or implied.
// See the License for the specific language governing permissions and
// limitations under the License.

package server

import (
	"encoding/json"
	"io"
	"net/http"
	"strconv"

	"github.com/gorilla/mux"

	"github.com/lf-edge/ekuiper/v2/pkg/tracer"
)

func getTraceByID(w http.ResponseWriter, r *http.Request) {
	vars := mux.Vars(r)
	id := vars["id"]
	root := tracer.GetSpanByTraceID(id)
	if root == nil {
		http.Error(w, http.StatusText(http.StatusNotFound), http.StatusNotFound)
		return
	}
	jsonResponse(root, w, logger)
}

<<<<<<< HEAD
func tracerHandler(w http.ResponseWriter, r *http.Request) {
	body, err := io.ReadAll(r.Body)
	if err != nil {
		handleError(w, err, "Invalid body", logger)
		return
	}
	req := &SetTracerRequest{}
	if err := json.Unmarshal(body, req); err != nil {
		handleError(w, err, "Invalid body", logger)
		return
	}
	if err := tracer.SetTracer(&tracer.TracerConfig{EnableRemoteCollector: req.Action, ServiceName: req.ServiceName, RemoteEndpoint: req.CollectorUrl}); err != nil {
		handleError(w, err, "", logger)
		return
	}
	w.WriteHeader(http.StatusOK)
	w.Write([]byte("success"))
}

type SetTracerRequest struct {
	ServiceName  string `json:"serviceName"`
	Action       bool   `json:"action"`
	CollectorUrl string `json:"collector_url"`
=======
func getTraceIDByRuleID(w http.ResponseWriter, r *http.Request) {
	vars := mux.Vars(r)
	id := vars["ruleID"]
	l := r.URL.Query().Get("limit")
	limit, err := strconv.ParseInt(l, 10, 64)
	if err != nil {
		limit = 0
	}
	root := tracer.GetTraceIDListByRuleID(id, int(limit))
	if root == nil {
		http.Error(w, http.StatusText(http.StatusNotFound), http.StatusNotFound)
		return
	}
	jsonResponse(root, w, logger)
>>>>>>> b14761af
}<|MERGE_RESOLUTION|>--- conflicted
+++ resolved
@@ -36,7 +36,6 @@
 	jsonResponse(root, w, logger)
 }
 
-<<<<<<< HEAD
 func tracerHandler(w http.ResponseWriter, r *http.Request) {
 	body, err := io.ReadAll(r.Body)
 	if err != nil {
@@ -60,7 +59,8 @@
 	ServiceName  string `json:"serviceName"`
 	Action       bool   `json:"action"`
 	CollectorUrl string `json:"collector_url"`
-=======
+}
+
 func getTraceIDByRuleID(w http.ResponseWriter, r *http.Request) {
 	vars := mux.Vars(r)
 	id := vars["ruleID"]
@@ -75,5 +75,4 @@
 		return
 	}
 	jsonResponse(root, w, logger)
->>>>>>> b14761af
 }