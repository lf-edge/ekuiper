--- conflicted
+++ resolved
@@ -585,17 +585,7 @@
 		_, err := ruleProcessor.GetRuleJson(k)
 		if err == nil {
 			// the rule already exist, update
-<<<<<<< HEAD
-			err = updateRule(k, v)
-			if err != nil {
-				ruleSetRsp.Rules[k] = err.Error()
-				continue
-			}
-			// Update to db after validation
-			_, err = ruleProcessor.ExecUpdate(k, v)
-=======
 			err = registry.UpdateRule(k, v)
->>>>>>> 01d2d57d
 			if err != nil {
 				ruleSetRsp.Rules[k] = err.Error()
 				continue
