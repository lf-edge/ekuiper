// Copyright 2021-2023 EMQ Technologies Co., Ltd.
//
// Licensed under the Apache License, Version 2.0 (the "License");
// you may not use this file except in compliance with the License.
// You may obtain a copy of the License at
//
//     http://www.apache.org/licenses/LICENSE-2.0
//
// Unless required by applicable law or agreed to in writing, software
// distributed under the License is distributed on an "AS IS" BASIS,
// WITHOUT WARRANTIES OR CONDITIONS OF ANY KIND, either express or implied.
// See the License for the specific language governing permissions and
// limitations under the License.

package server

import (
	"bytes"
	"encoding/json"
	"fmt"
	"sort"
	"sync"

	"github.com/lf-edge/ekuiper/v2/internal/conf"
	"github.com/lf-edge/ekuiper/v2/internal/meta"
	"github.com/lf-edge/ekuiper/v2/internal/pkg/def"
	"github.com/lf-edge/ekuiper/v2/internal/pkg/store"
	"github.com/lf-edge/ekuiper/v2/internal/server/promMetrics"
	"github.com/lf-edge/ekuiper/v2/internal/topo/rule"
	"github.com/lf-edge/ekuiper/v2/internal/xsql"
	"github.com/lf-edge/ekuiper/v2/pkg/cast"
	"github.com/lf-edge/ekuiper/v2/pkg/errorx"
	"github.com/lf-edge/ekuiper/v2/pkg/infra"
)

// Rule storage includes kv and in memory registry
// Kv stores the rule text with *expected* status so that the rule can be restored after restart
// Registry stores the current rule state in runtime
// Here registry is the in memory registry
var registry *RuleRegistry

type RuleRegistry struct {
	sync.RWMutex
	internal map[string]*rule.RuleState
}

// Store create the in memory entry for a rule. Run in:
// 1. Restore the rules from KV at startup
// 2. Restore the rules when importing
// 3. Create a rule
func (rr *RuleRegistry) Store(key string, value *rule.RuleState) {
	rr.Lock()
	rr.internal[key] = value
	rr.Unlock()
}

// Load the entry of a rule by id. It is used to get the current rule state
// or send command to a running rule
func (rr *RuleRegistry) Load(key string) (value *rule.RuleState, ok bool) {
	rr.RLock()
	result, ok := rr.internal[key]
	rr.RUnlock()
	return result, ok
}

// Delete Atomic get and delete. Only run when deleting a rule in runtime.
func (rr *RuleRegistry) Delete(key string) (*rule.RuleState, bool) {
	rr.Lock()
	result, ok := rr.internal[key]
	if ok {
		delete(rr.internal, key)
	}
	rr.Unlock()
	return result, ok
}

func createRule(name, ruleJson string) (id string, err error) {
	var rs *rule.RuleState = nil

	// Validate the rule json
	r, err := ruleProcessor.GetRuleByJson(name, ruleJson)
	if err != nil {
		return "", fmt.Errorf("invalid rule json: %v", err)
	}

	if exists := ruleProcessor.ExecExists(r.Id); exists {
		return r.Id, fmt.Errorf("rule %v already exists", r.Id)
	}

	// Validate the topo
	err = infra.SafeRun(func() error {
		rs, err = createRuleState(r)
		return err
	})
	if err != nil {
		return r.Id, err
	}
	defer func() {
		if err != nil {
			// Do not store to registry so also delete the KV
			deleteRule(id)
		}
	}()

	// Store to KV
	err = ruleProcessor.ExecCreate(r.Id, ruleJson)
	if err != nil {
		return r.Id, fmt.Errorf("store the rule error: %v", err)
	}

	// Start the rule asyncly
	if r.Triggered {
		go func() {
			panicOrError := infra.SafeRun(func() error {
				// Start the rule which runs async
				return rs.Start()
			})
			if panicOrError != nil {
				logger.Errorf("Rule %s start failed: %s", r.Id, panicOrError)
			}
		}()
	}
	return r.Id, nil
}

// Create and initialize a rule state.
// Errors are possible during plan the topo.
// If error happens return immediately without add it to the registry
func createRuleState(r *def.Rule) (*rule.RuleState, error) {
	rs, err := rule.NewRuleState(r)
	if err != nil {
		return rs, err
	}
	registry.Store(r.Id, rs)
	return rs, nil
}

func recoverRule(r *def.Rule) string {
	var rs *rule.RuleState = nil
	var err error = nil
	// Validate the topo
	panicOrError := infra.SafeRun(func() error {
		rs, err = createRuleState(r)
		return err
	})

	if panicOrError != nil { // when recovering rules, assume the rules are valid, so always add it to the registry
		conf.Log.Errorf("Create rule topo error: %v", err)
		r.Triggered = false
		registry.Store(r.Id, rs)
	}
	if !r.Triggered {
		return fmt.Sprintf("Rule %s was stopped.", r.Id)
	} else {
		panicOrError := infra.SafeRun(func() error {
			// Start the rule which runs async
			return rs.Start()
		})
		if panicOrError != nil {
			return fmt.Sprintf("Rule %s start failed: %s", r.Id, panicOrError)
		}
	}
	return fmt.Sprintf("Rule %s was started.", r.Id)
}

// reload password from resources if the config both include password(as fake password) and resourceId
func replacePasswdForConfig(typ string, name string, config map[string]interface{}) map[string]interface{} {
	if r, ok := config["resourceId"]; ok {
		if resourceId, ok := r.(string); ok {
			return meta.ReplacePasswdForConfig(typ, name, resourceId, config)
		}
	}
	return config
}

func updateRule(ruleId, ruleJson string, replacePasswd bool) error {
	// Validate the rule json
	r, err := ruleProcessor.GetRuleByJson(ruleId, ruleJson)
	if err != nil {
		return fmt.Errorf("Invalid rule json: %v", err)
	}
	if replacePasswd {
		for i, action := range r.Actions {
			for k, v := range action {
				if m, ok := v.(map[string]interface{}); ok {
					m = replacePasswdForConfig("sink", k, m)
					action[k] = m
				}
			}
			r.Actions[i] = action
		}
	}
	if rs, ok := registry.Load(r.Id); ok {
		err := rs.UpdateTopo(r)
		if err != nil {
			return err
		}
		_, err = ruleProcessor.ExecReplaceRuleState(rs.RuleId, r.Triggered)
		return err
	} else {
		return fmt.Errorf("Rule %s registry not found, try to delete it and recreate", r.Id)
	}
}

func deleteRule(name string) (result string) {
	if rs, ok := registry.Delete(name); ok {
		rs.Close()
		deleteRuleMetrics(name)
		result = fmt.Sprintf("Rule %s was deleted.", name)
	} else {
		result = fmt.Sprintf("Rule %s was not found.", name)
	}
	return
}

func deleteRuleMetrics(name string) {
	if conf.Config != nil && conf.Config.Basic.Prometheus {
		promMetrics.RemoveRuleStatus(name)
	}
}

func startRule(name string) error {
	return reRunRule(name, false)
}

func startRuleInternal(name string) error {
	return reRunRule(name, true)
}

// reRunRule rerun the rule from optimize to Open the operator in order to refresh the schema
func reRunRule(name string, isInternal bool) error {
	rs, ok := registry.Load(name)
	if !ok {
		return errorx.NewWithCode(errorx.NOT_FOUND, fmt.Sprintf("Rule %s is not found in registry, please check if it is created", name))
	} else {
		if !isInternal {
			if rule, err := ruleProcessor.ExecReplaceRuleState(rs.RuleId, true); err != nil {
				return err
			} else {
				rs.Rule = rule
			}
		}
		return rs.UpdateTopo(rs.Rule)
	}
}

func stopRuleInternal(name string) {
	var err error
	if rs, ok := registry.Load(name); ok {
		err = rs.InternalStop()
		if err != nil {
			conf.Log.Warn(err)
		}
	}
}

func stopRuleWhenServerStop(name string) {
	var err error
	if rs, ok := registry.Load(name); ok {
		err = rs.Stop()
		if err != nil {
			conf.Log.Warn(err)
		}
	}
}

func stopRule(name string) (result string, err error) {
	if rs, ok := registry.Load(name); ok {
		err = rs.Stop()
		if err != nil {
			conf.Log.Warn(err)
		}
		_, err = ruleProcessor.ExecReplaceRuleState(name, false)
		if err != nil {
			conf.Log.Warnf("stop rule found error: %s", err.Error())
		}
		result = fmt.Sprintf("Rule %s was stopped.", name)
	} else {
		result = fmt.Sprintf("Rule %s was not found.", name)
		err = errorx.NewWithCode(errorx.NOT_FOUND, result)
	}
	return
}

func restartRule(name string) error {
	return reRunRule(name, false)
}

func getRuleStatusV2(name string) (map[string]any, error) {
	if rs, ok := registry.Load(name); ok {
<<<<<<< HEAD
		result, err := rs.GetState()
		if err != nil {
			return nil, err
		}
=======
		result, _ := rs.GetState()
>>>>>>> 8e1c6bd0
		metrics := make(map[string]any)
		if result == "Running" {
			opMetrics := (*rs.Topology).GetMetricsV2()
			metrics["status"] = "running"
			lastStart, lastStop, nextStart := rs.GetScheduleTimestamp()
			metrics["lastStartTimestamp"] = lastStart
			metrics["lastStopTimestamp"] = lastStop
			metrics["nextStopTimestamp"] = nextStart
			for key, m := range opMetrics {
				metrics[key] = m
			}
		} else {
			metrics["status"] = "stopped"
			metrics["message"] = result
		}
		return metrics, nil
	} else {
		return nil, errorx.NewWithCode(errorx.NOT_FOUND, fmt.Sprintf("Rule %s is not found", name))
	}
}

func getRuleStatus(name string) (string, error) {
	if rs, ok := registry.Load(name); ok {
		result, err := rs.GetState()
		if err != nil {
			return "", err
		}
		if result == "Running" {
			keys, values := (*rs.Topology).GetMetrics()
			metrics := "{"
			metrics += `"status": "running",`
			lastStart, lastStop, nextStart := rs.GetScheduleTimestamp()
			metrics += fmt.Sprintf(`"lastStartTimestamp": "%v",`, lastStart)
			metrics += fmt.Sprintf(`"lastStopTimestamp": "%v",`, lastStop)
			metrics += fmt.Sprintf(`"nextStopTimestamp": "%v",`, nextStart)
			for i, key := range keys {
				value := values[i]
				switch value.(type) {
				case string:
					metrics += fmt.Sprintf("\"%s\":%q,", key, value)
				default:
					metrics += fmt.Sprintf("\"%s\":%v,", key, value)
				}
			}
			metrics = metrics[:len(metrics)-1] + "}"
			dst := &bytes.Buffer{}
			if err = json.Indent(dst, cast.StringToBytes(metrics), "", "  "); err != nil {
				result = metrics
			} else {
				result = dst.String()
			}
		} else {
			return getStoppedState(result)
		}
		return result, nil
	} else {
		return "", errorx.NewWithCode(errorx.NOT_FOUND, fmt.Sprintf("Rule %s is not found", name))
	}
}

func getStoppedState(message string) (string, error) {
	s := map[string]string{
		"status":  "stopped",
		"message": message,
	}
	re, err := json.Marshal(s)
	if err != nil {
		return "", err
	}
	return string(re), nil
}

func getAllRulesWithStatus() ([]map[string]interface{}, error) {
	ruleIds, err := ruleProcessor.GetAllRules()
	if err != nil {
		return nil, err
	}
	sort.Strings(ruleIds)
	result := make([]map[string]interface{}, len(ruleIds))
	for i, id := range ruleIds {
		ruleName := id
		rule, _ := ruleProcessor.GetRuleById(id)
		if rule != nil && rule.Name != "" {
			ruleName = rule.Name
		}
		s, err := getRuleState(id)
		if err != nil {
			s = fmt.Sprintf("error: %s", err)
		}
		result[i] = map[string]interface{}{
			"id":     id,
			"name":   ruleName,
			"status": s,
		}
	}
	return result, nil
}

type ruleWrapper struct {
	rule  *def.Rule
	state string
}

func getAllRulesWithState() ([]ruleWrapper, error) {
	ruleIds, err := ruleProcessor.GetAllRules()
	if err != nil {
		return nil, err
	}
	sort.Strings(ruleIds)
	rules := make([]ruleWrapper, 0, len(ruleIds))
	for _, id := range ruleIds {
		r, err := ruleProcessor.GetRuleById(id)
		if err != nil {
			return nil, err
		}
		s, err := getRuleState(id)
		if err != nil {
			return nil, err
		}
		rules = append(rules, ruleWrapper{rule: r, state: s})
	}
	return rules, nil
}

func getRuleState(name string) (string, error) {
	if rs, ok := registry.Load(name); ok {
		return rs.GetState()
	} else {
		return "", fmt.Errorf("Rule %s is not found in registry", name)
	}
}

func getRuleTopo(name string) (string, error) {
	if rs, ok := registry.Load(name); ok {
		graph := rs.GetTopoGraph()
		if graph == nil {
			return "", errorx.New(fmt.Sprintf("Fail to get rule %s's topo, make sure the rule has been started before", name))
		}
		bs, err := json.Marshal(graph)
		if err != nil {
			return "", errorx.New(fmt.Sprintf("Fail to encode rule %s's topo", name))
		} else {
			return string(bs), nil
		}
	} else {
		return "", errorx.NewWithCode(errorx.NOT_FOUND, fmt.Sprintf("Rule %s is not found", name))
	}
}

func validateRule(name, ruleJson string) ([]string, bool, error) {
	// Validate the rule json
	rule, err := ruleProcessor.GetRuleByJson(name, ruleJson)
	if err != nil {
		return nil, false, fmt.Errorf("invalid rule json: %v", err)
	}
	var sources []string
	if len(rule.Sql) > 0 {
		stmt, _ := xsql.GetStatementFromSql(rule.Sql)
		s, err := store.GetKV("stream")
		if err != nil {
			return nil, false, err
		}
		sources = xsql.GetStreams(stmt)
		for _, result := range sources {
			_, err := xsql.GetDataSource(s, result)
			if err != nil {
				return nil, false, err
			}
		}
	}
	return sources, true, nil
}<|MERGE_RESOLUTION|>--- conflicted
+++ resolved
@@ -288,14 +288,7 @@
 
 func getRuleStatusV2(name string) (map[string]any, error) {
 	if rs, ok := registry.Load(name); ok {
-<<<<<<< HEAD
-		result, err := rs.GetState()
-		if err != nil {
-			return nil, err
-		}
-=======
 		result, _ := rs.GetState()
->>>>>>> 8e1c6bd0
 		metrics := make(map[string]any)
 		if result == "Running" {
 			opMetrics := (*rs.Topology).GetMetricsV2()
