// Copyright 2022-2023 EMQ Technologies Co., Ltd.
//
// Licensed under the Apache License, Version 2.0 (the "License");
// you may not use this file except in compliance with the License.
// You may obtain a copy of the License at
//
//     http://www.apache.org/licenses/LICENSE-2.0
//
// Unless required by applicable law or agreed to in writing, software
// distributed under the License is distributed on an "AS IS" BASIS,
// WITHOUT WARRANTIES OR CONDITIONS OF ANY KIND, either express or implied.
// See the License for the specific language governing permissions and
// limitations under the License.

//go:build plugin || !core

package server

import (
	"encoding/json"
	"fmt"
	"io"
	"net/http"
	"runtime"
	"strings"

	"github.com/gorilla/mux"

	"github.com/lf-edge/ekuiper/internal/binder"
	"github.com/lf-edge/ekuiper/internal/conf"
	"github.com/lf-edge/ekuiper/internal/plugin"
	"github.com/lf-edge/ekuiper/internal/plugin/native"
	"github.com/lf-edge/ekuiper/pkg/errorx"
)

var nativeManager *native.Manager

func init() {
	components["plugin"] = pluginComp{}
}

type pluginComp struct{}

func (p pluginComp) register() {
	var err error
	nativeManager, err = native.InitManager()
	if err != nil {
		panic(err)
	}
	entries = append(entries, binder.FactoryEntry{Name: "native plugin", Factory: nativeManager, Weight: 9})
}

func (p pluginComp) rest(r *mux.Router) {
	r.HandleFunc("/plugins/sources/prebuild", prebuildSourcePlugins).Methods(http.MethodGet)
	r.HandleFunc("/plugins/sinks/prebuild", prebuildSinkPlugins).Methods(http.MethodGet)
	r.HandleFunc("/plugins/functions/prebuild", prebuildFuncsPlugins).Methods(http.MethodGet)
	r.HandleFunc("/plugins/sources", sourcesHandler).Methods(http.MethodGet, http.MethodPost)
	r.HandleFunc("/plugins/sources/{name}", sourceHandler).Methods(http.MethodDelete, http.MethodGet, http.MethodPut)
	r.HandleFunc("/plugins/sinks", sinksHandler).Methods(http.MethodGet, http.MethodPost)
	r.HandleFunc("/plugins/sinks/{name}", sinkHandler).Methods(http.MethodDelete, http.MethodGet, http.MethodPut)
	r.HandleFunc("/plugins/functions", functionsHandler).Methods(http.MethodGet, http.MethodPost)
	r.HandleFunc("/plugins/functions/{name}", functionHandler).Methods(http.MethodDelete, http.MethodGet, http.MethodPut)
	r.HandleFunc("/plugins/functions/{name}/register", functionRegisterHandler).Methods(http.MethodPost)
	r.HandleFunc("/plugins/udfs", functionsListHandler).Methods(http.MethodGet)
	r.HandleFunc("/plugins/udfs/{name}", functionsGetHandler).Methods(http.MethodGet)
}

func pluginsHandler(w http.ResponseWriter, r *http.Request, t plugin.PluginType) {
	defer func(Body io.ReadCloser) { _ = Body.Close() }(r.Body)
	switch r.Method {
	case http.MethodGet:
		content := nativeManager.List(t)
		jsonResponse(content, w, logger)
	case http.MethodPost:
		sd := plugin.NewPluginByType(t)
		err := json.NewDecoder(r.Body).Decode(sd)
		// Problems decoding
		if err != nil {
			handleError(w, err, fmt.Sprintf("Invalid body: Error decoding the %s plugin json", plugin.PluginTypes[t]), logger)
			return
		}
		err = nativeManager.Register(t, sd)
		if err != nil {
			handleError(w, err, fmt.Sprintf("%s plugins create command error", plugin.PluginTypes[t]), logger)
			return
		}
		w.WriteHeader(http.StatusCreated)
		_, _ = fmt.Fprintf(w, "%s plugin %s is created", plugin.PluginTypes[t], sd.GetName())
	}
}

func pluginHandler(w http.ResponseWriter, r *http.Request, t plugin.PluginType) {
	defer func(Body io.ReadCloser) { _ = Body.Close() }(r.Body)
	vars := mux.Vars(r)
	name := vars["name"]
	cb := r.URL.Query().Get("stop")
	switch r.Method {
	case http.MethodDelete:
		r := cb == "1"
		err := nativeManager.Delete(t, name, r)
		if err != nil {
			handleError(w, err, fmt.Sprintf("delete %s plugin %s error", plugin.PluginTypes[t], name), logger)
			return
		}
		w.WriteHeader(http.StatusOK)
		result := fmt.Sprintf("%s plugin %s is deleted", plugin.PluginTypes[t], name)
		if r {
			result = fmt.Sprintf("%s and eKuiper will be stopped", result)
		} else {
			result = fmt.Sprintf("%s and eKuiper must restart for the change to take effect.", result)
		}
		_, _ = fmt.Fprint(w, result)
	case http.MethodGet:
		j, ok := nativeManager.GetPluginInfo(t, name)
		if !ok {
			handleError(w, errorx.NewWithCode(errorx.NOT_FOUND, "not found"), fmt.Sprintf("describe %s plugin %s error", plugin.PluginTypes[t], name), logger)
			return
		}
		jsonResponse(j, w, logger)
	case http.MethodPut:
		sd := plugin.NewPluginByType(t)
		err := json.NewDecoder(r.Body).Decode(sd)
		// Problems decoding
		if err != nil {
			handleError(w, err, fmt.Sprintf("Invalid body: Error decoding the %s plugin json", plugin.PluginTypes[t]), logger)
			return
		}
		err = nativeManager.Delete(t, name, false)
		if err != nil {
			handleError(w, err, fmt.Sprintf("update %s plugin %s error, cannot delete old version", plugin.PluginTypes[t], name), logger)
			return
		}
		err = nativeManager.Register(t, sd)
		if err != nil {
			handleError(w, err, fmt.Sprintf("%s plugins create command error", plugin.PluginTypes[t]), logger)
			return
		}
		w.WriteHeader(http.StatusOK)
		_, _ = fmt.Fprintf(w, "plugin %s is updated and eKuiper must restart for the change to take effect.", sd.GetName())
	}
}

// list or create source plugin
func sourcesHandler(w http.ResponseWriter, r *http.Request) {
	pluginsHandler(w, r, plugin.SOURCE)
}

// delete a source plugin
func sourceHandler(w http.ResponseWriter, r *http.Request) {
	pluginHandler(w, r, plugin.SOURCE)
}

// list or create sink plugin
func sinksHandler(w http.ResponseWriter, r *http.Request) {
	pluginsHandler(w, r, plugin.SINK)
}

// delete a sink plugin
func sinkHandler(w http.ResponseWriter, r *http.Request) {
	pluginHandler(w, r, plugin.SINK)
}

// list or create function plugin
func functionsHandler(w http.ResponseWriter, r *http.Request) {
	pluginsHandler(w, r, plugin.FUNCTION)
}

// list all user-defined functions in all function plugins
func functionsListHandler(w http.ResponseWriter, _ *http.Request) {
	content := nativeManager.ListSymbols()
	jsonResponse(content, w, logger)
}

func functionsGetHandler(w http.ResponseWriter, r *http.Request) {
	vars := mux.Vars(r)
	name := vars["name"]
	j, ok := nativeManager.GetPluginBySymbol(plugin.FUNCTION, name)
	if !ok {
		handleError(w, errorx.NewWithCode(errorx.NOT_FOUND, "not found"), fmt.Sprintf("describe function %s error", name), logger)
		return
	}
	jsonResponse(map[string]string{"name": name, "plugin": j}, w, logger)
}

// delete a function plugin
func functionHandler(w http.ResponseWriter, r *http.Request) {
	pluginHandler(w, r, plugin.FUNCTION)
}

type functionList struct {
	Functions []string `json:"functions,omitempty"`
}

// Register function list for function plugin. If a plugin exports multiple functions, the function list must be registered
// either by create or register. If the function plugin has been loaded because of auto load through so file, the function
// list MUST be registered by this API or only the function with the same name as the plugin can be used.
func functionRegisterHandler(w http.ResponseWriter, r *http.Request) {
	defer func(Body io.ReadCloser) { _ = Body.Close() }(r.Body)
	vars := mux.Vars(r)
	name := vars["name"]
	_, ok := nativeManager.GetPluginInfo(plugin.FUNCTION, name)
	if !ok {
		handleError(w, errorx.NewWithCode(errorx.NOT_FOUND, "not found"), fmt.Sprintf("register %s plugin %s error", plugin.PluginTypes[plugin.FUNCTION], name), logger)
		return
	}
	sd := functionList{}
	err := json.NewDecoder(r.Body).Decode(&sd)
	// Problems decoding
	if err != nil {
		handleError(w, err, fmt.Sprintf("Invalid body: Error decoding the function list json %s", r.Body), logger)
		return
	}
	err = nativeManager.RegisterFuncs(name, sd.Functions)
	if err != nil {
		handleError(w, err, fmt.Sprintf("function plugins %s regiser functions error", name), logger)
		return
	}
	w.WriteHeader(http.StatusOK)
	_, _ = fmt.Fprintf(w, "function plugin %s function list is registered", name)
}

func prebuildSourcePlugins(w http.ResponseWriter, r *http.Request) {
	prebuildPluginsHandler(w, r, plugin.SOURCE)
}

func prebuildSinkPlugins(w http.ResponseWriter, r *http.Request) {
	prebuildPluginsHandler(w, r, plugin.SINK)
}

func prebuildFuncsPlugins(w http.ResponseWriter, r *http.Request) {
	prebuildPluginsHandler(w, r, plugin.FUNCTION)
}

func prebuildPluginsHandler(w http.ResponseWriter, _ *http.Request, t plugin.PluginType) {
	emsg := "It's strongly recommended to install plugins at linux. If you choose to proceed to install plugin, please make sure the plugin is already validated in your own build."
	if runtime.GOOS == "linux" {
		osrelease, err := Read()
		if err != nil {
			handleError(w, err, "", logger)
			return
		}
		prettyName := strings.ToUpper(osrelease["PRETTY_NAME"])
		os := "debian"
		if strings.Contains(prettyName, "ALPINE") {
			os = "alpine"
		}

		hosts := conf.Config.Basic.PluginHosts
		if plugins, err := fetchPluginList(t, hosts, os, runtime.GOARCH); err != nil {
			handleError(w, err, "", logger)
		} else {
			jsonResponse(plugins, w, logger)
		}
	} else {
		handleError(w, fmt.Errorf(emsg), "", logger)
	}
}

<<<<<<< HEAD
var (
	NativeSourcePlugin   = []string{"random", "zmq", "sql", "video", "kafka"}
	NativeSinkPlugin     = []string{"image", "influx", "influx2", "tdengine", "zmq", "kafka", "sql"}
	NativeFunctionPlugin = []string{"accumulateWordCount", "countPlusOne", "echo", "geohash", "image", "labelImage", "tfLite"}
)

=======
>>>>>>> b9654a2f
func fetchPluginList(t plugin.PluginType, hosts, os, arch string) (result map[string]string, err error) {
	ptype := "sources"
	plugins := NativeSourcePlugin
	if t == plugin.SINK {
		ptype = "sinks"
		plugins = NativeSinkPlugin
	} else if t == plugin.FUNCTION {
		ptype = "functions"
		plugins = NativeFunctionPlugin
	}

	if hosts == "" || ptype == "" || os == "" {
		logger.Errorf("Invalid parameter value: hosts %s, ptype %s or os: %s should not be empty.", hosts, ptype, os)
		return nil, fmt.Errorf("invalid configuration for plugin host in kuiper.yaml")
	}
	result = make(map[string]string)
	hostsArr := strings.Split(hosts, ",")
	for _, host := range hostsArr {
		host := strings.Trim(host, " ")
		tmp := []string{host, "kuiper-plugins", version, os, ptype}
		// The url is similar to http://host:port/kuiper-plugins/0.9.1/debian/sinks/
		url := strings.Join(tmp, "/")

		for _, p := range plugins {
			result[p] = url + "/" + p + "_" + arch + ".zip"
		}
	}
	return
}

func pluginReset() {
	nativeManager.UninstallAllPlugins()
}

func pluginExport() map[string]string {
	return nativeManager.GetAllPlugins()
}

func pluginStatusExport() map[string]string {
	return nativeManager.GetAllPluginsStatus()
}

func pluginImport(plugins map[string]string) error {
	return nativeManager.PluginImport(plugins)
}

func pluginPartialImport(plugins map[string]string) map[string]string {
	return nativeManager.PluginPartialImport(plugins)
}<|MERGE_RESOLUTION|>--- conflicted
+++ resolved
@@ -256,15 +256,6 @@
 	}
 }
 
-<<<<<<< HEAD
-var (
-	NativeSourcePlugin   = []string{"random", "zmq", "sql", "video", "kafka"}
-	NativeSinkPlugin     = []string{"image", "influx", "influx2", "tdengine", "zmq", "kafka", "sql"}
-	NativeFunctionPlugin = []string{"accumulateWordCount", "countPlusOne", "echo", "geohash", "image", "labelImage", "tfLite"}
-)
-
-=======
->>>>>>> b9654a2f
 func fetchPluginList(t plugin.PluginType, hosts, os, arch string) (result map[string]string, err error) {
 	ptype := "sources"
 	plugins := NativeSourcePlugin
