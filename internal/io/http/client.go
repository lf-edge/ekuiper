--- conflicted
+++ resolved
@@ -66,22 +66,13 @@
 }
 
 type RawConf struct {
-<<<<<<< HEAD
-	Url      string            `json:"url"`
-	Method   string            `json:"method"`
-	Body     string            `json:"body"`
-	BodyType string            `json:"bodyType"`
-	Headers  map[string]string `json:"headers"`
-	Timeout  cast.DurationConf `json:"timeout"`
-=======
 	Url         string            `json:"url"`
 	Method      string            `json:"method"`
 	Body        string            `json:"body"`
 	BodyType    string            `json:"bodyType"`
 	Headers     map[string]string `json:"headers"`
-	Timeout     int               `json:"timeout"`
+	Timeout     cast.DurationConf `json:"timeout"`
 	Incremental bool              `json:"incremental"`
->>>>>>> 1bc98439
 
 	OAuth map[string]map[string]interface{} `json:"oauth"`
 	// Could be code or body
