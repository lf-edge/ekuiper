// Copyright 2024 EMQ Technologies Co., Ltd.
//
// Licensed under the Apache License, Version 2.0 (the "License");
// you may not use this file except in compliance with the License.
// You may obtain a copy of the License at
//
//     http://www.apache.org/licenses/LICENSE-2.0
//
// Unless required by applicable law or agreed to in writing, software
// distributed under the License is distributed on an "AS IS" BASIS,
// WITHOUT WARRANTIES OR CONDITIONS OF ANY KIND, either express or implied.
// See the License for the specific language governing permissions and
// limitations under the License.

package sql

import (
	"errors"
	"fmt"
	"testing"
	"time"

	"github.com/pingcap/failpoint"
	"github.com/stretchr/testify/require"

	"github.com/lf-edge/ekuiper/contract/v2/api"
	"github.com/lf-edge/ekuiper/v2/internal/io/sql/client"
	"github.com/lf-edge/ekuiper/v2/internal/io/sql/testx"
	"github.com/lf-edge/ekuiper/v2/internal/topo/context"
	"github.com/lf-edge/ekuiper/v2/pkg/connection"
	mockContext "github.com/lf-edge/ekuiper/v2/pkg/mock/context"
	"github.com/lf-edge/ekuiper/v2/pkg/modules"
	"github.com/lf-edge/ekuiper/v2/pkg/store"
)

func init() {
	modules.RegisterConnection("sql", client.CreateConnection)
}

var (
	address = "localhost"
	port    = 33061
)

func TestProvisionErr(t *testing.T) {
	ctx := context.Background()
	testcases := []struct {
		props map[string]interface{}
		err   error
	}{
		{
			props: map[string]interface{}{},
			err:   errors.New("interval should be defined"),
		},
		{
			props: map[string]interface{}{
				"interval": "0s",
			},
			err: errors.New("interval should be defined"),
		},
		{
			props: map[string]interface{}{
				"interval": "1s",
			},
			err: errors.New("dburl should be defined"),
		},
		{
			props: map[string]interface{}{
				"interval": "1s",
				"dburl":    "123",
			},
			err: errors.New("dburl.Parse 123 fail with error: parse driver err:invalid database scheme, support drivers:[mysql]"),
		},
	}
	for _, tc := range testcases {
		err := GetSource().Provision(ctx, tc.props)
		require.Equal(t, tc.err, err)
	}
}

func TestProvisionMockErr(t *testing.T) {
	ctx := context.Background()
	props := map[string]interface{}{
		"interval": "1s",
		"dburl":    "mysql://root:@127.0.0.1:4000/test",
	}
	failpoint.Enable("github.com/lf-edge/ekuiper/v2/internal/io/sql/MapToStructErr", "return(true)")
	err := GetSource().Provision(ctx, props)
	require.Error(t, err)
	failpoint.Disable("github.com/lf-edge/ekuiper/v2/internal/io/sql/MapToStructErr")

	failpoint.Enable("github.com/lf-edge/ekuiper/v2/internal/io/sql/GetQueryGeneratorErr", "return(true)")
	err = GetSource().Provision(ctx, props)
	require.Error(t, err)
	failpoint.Disable("github.com/lf-edge/ekuiper/v2/internal/io/sql/GetQueryGeneratorErr")
}

func TestSQLConnectionConnect(t *testing.T) {
	connection.InitConnectionManager4Test()
	ctx := mockContext.NewMockContext("1", "2")
	s, err := testx.SetupEmbeddedMysqlServer(address, port)
	require.NoError(t, err)
	defer func() {
		s.Close()
	}()
	props := map[string]interface{}{
		"interval": "1s",
		"dburl":    fmt.Sprintf("mysql://root:@%v:%v/test", address, port),
		"templateSqlQueryCfg": map[string]interface{}{
			"templateSql": "select a,b from t",
		},
	}
	sqlSource := GetSource()
	require.NoError(t, sqlSource.Provision(ctx, props))
	require.NoError(t, sqlSource.Connect(ctx))
	sqlConnector, ok := sqlSource.(*SQLSourceConnector)
	require.True(t, ok)
	expectedData := map[string]any{
		"a": int64(1),
		"b": int64(1),
	}
	sqlConnector.queryData(ctx, time.Now(), func(ctx api.StreamContext, data any, meta map[string]any, ts time.Time) {
		require.Equal(t, expectedData, data)
	}, func(ctx api.StreamContext, err error) {
		require.NoError(t, err)
	})

	// query data Error
	testcases := []struct {
		path string
	}{
		{
			path: "StatementErr",
		},
		{
			path: "QueryErr",
		},
		{
			path: "ColumnTypesErr",
		},
		{
			path: "ScanErr",
		},
	}
	for _, tc := range testcases {
		fp := "github.com/lf-edge/ekuiper/v2/internal/io/sql/" + tc.path
		failpoint.Enable(fp, "return(true)")
		sqlConnector.queryData(ctx, time.Now(), func(ctx api.StreamContext, data any, meta map[string]any, ts time.Time) {}, func(ctx api.StreamContext, err error) {
			require.Error(t, err)
		})
		failpoint.Disable(fp)
	}
	sqlSource.Close(ctx)
}

func TestSQLConnectionErr(t *testing.T) {
	connection.InitConnectionManager4Test()
	ctx := mockContext.NewMockContext("1", "2")
	props := map[string]interface{}{
		"interval": "1s",
		"dburl":    "mysql://mock:@mock:123/mock",
		"templateSqlQueryCfg": map[string]interface{}{
			"templateSql": "select a,b from t",
		},
	}
	sqlSource := GetSource()
	require.NoError(t, sqlSource.Provision(ctx, props))
	require.NoError(t, sqlSource.Connect(ctx))
}

<<<<<<< HEAD
func TestSQLReconnect(t *testing.T) {
	connection.InitConnectionManager4Test()
	ctx := mockContext.NewMockContext("1", "2")
	props := map[string]interface{}{
		"interval": "1s",
		"dburl":    fmt.Sprintf("mysql://root:@%v:%v/test", address, port),
		"templateSqlQueryCfg": map[string]interface{}{
			"templateSql": "select a,b from t",
=======
func TestSQLSourceRewind(t *testing.T) {
	connection.InitConnectionManager4Test()
	ctx := mockContext.NewMockContext("1", "2")
	s, err := testx.SetupEmbeddedMysqlServer(address, port)
	require.NoError(t, err)
	defer func() {
		s.Close()
	}()
	props := map[string]interface{}{
		"interval": "1s",
		"dburl":    fmt.Sprintf("mysql://root:@%v:%v/test", address, port),
		"internalSqlQueryCfg": map[string]interface{}{
			"table": "t",
			"limit": 1,
			"indexFields": []map[string]interface{}{
				{
					"indexField":     "a",
					"indexValue":     0,
					"indexFieldType": "bigint",
				},
				{
					"indexField":     "b",
					"indexValue":     0,
					"indexFieldType": "bigint",
				},
			},
>>>>>>> c3a1addc
		},
	}
	sqlSource := GetSource()
	require.NoError(t, sqlSource.Provision(ctx, props))
	require.NoError(t, sqlSource.Connect(ctx))
	sqlConnector, ok := sqlSource.(*SQLSourceConnector)
	require.True(t, ok)
<<<<<<< HEAD
	sqlConnector.queryData(ctx, time.Now(), func(ctx api.StreamContext, data any, meta map[string]any, ts time.Time) {}, func(ctx api.StreamContext, err error) {})
	require.True(t, sqlConnector.needReconnect)

	// start server then reconnect
	s, err := testx.SetupEmbeddedMysqlServer(address, port)
	require.NoError(t, err)
	defer s.Close()
	sqlConnector.queryData(ctx, time.Now(), func(ctx api.StreamContext, data any, meta map[string]any, ts time.Time) {}, func(ctx api.StreamContext, err error) {})
	require.False(t, sqlConnector.needReconnect)
=======
	expectedData := map[string]any{
		"a": int64(1),
		"b": int64(1),
	}
	dataChan := make(chan any, 1)
	sqlConnector.Pull(ctx, time.Now(), func(ctx api.StreamContext, data any, meta map[string]any, ts time.Time) {
		dataChan <- data
	}, func(ctx api.StreamContext, err error) {})
	require.Equal(t, expectedData, <-dataChan)
	state, err := sqlConnector.GetOffset()
	require.NoError(t, err)
	expectState := store.NewIndexFieldWrap([]*store.IndexField{
		{
			IndexFieldName:     "a",
			IndexFieldValue:    int64(1),
			IndexFieldDataType: "bigint",
		},
		{
			IndexFieldName:     "b",
			IndexFieldValue:    int64(1),
			IndexFieldDataType: "bigint",
		},
	}...).GetStore()
	require.Equal(t, expectState, state)
>>>>>>> c3a1addc
}<|MERGE_RESOLUTION|>--- conflicted
+++ resolved
@@ -168,16 +168,6 @@
 	require.NoError(t, sqlSource.Connect(ctx))
 }
 
-<<<<<<< HEAD
-func TestSQLReconnect(t *testing.T) {
-	connection.InitConnectionManager4Test()
-	ctx := mockContext.NewMockContext("1", "2")
-	props := map[string]interface{}{
-		"interval": "1s",
-		"dburl":    fmt.Sprintf("mysql://root:@%v:%v/test", address, port),
-		"templateSqlQueryCfg": map[string]interface{}{
-			"templateSql": "select a,b from t",
-=======
 func TestSQLSourceRewind(t *testing.T) {
 	connection.InitConnectionManager4Test()
 	ctx := mockContext.NewMockContext("1", "2")
@@ -204,7 +194,6 @@
 					"indexFieldType": "bigint",
 				},
 			},
->>>>>>> c3a1addc
 		},
 	}
 	sqlSource := GetSource()
@@ -212,17 +201,6 @@
 	require.NoError(t, sqlSource.Connect(ctx))
 	sqlConnector, ok := sqlSource.(*SQLSourceConnector)
 	require.True(t, ok)
-<<<<<<< HEAD
-	sqlConnector.queryData(ctx, time.Now(), func(ctx api.StreamContext, data any, meta map[string]any, ts time.Time) {}, func(ctx api.StreamContext, err error) {})
-	require.True(t, sqlConnector.needReconnect)
-
-	// start server then reconnect
-	s, err := testx.SetupEmbeddedMysqlServer(address, port)
-	require.NoError(t, err)
-	defer s.Close()
-	sqlConnector.queryData(ctx, time.Now(), func(ctx api.StreamContext, data any, meta map[string]any, ts time.Time) {}, func(ctx api.StreamContext, err error) {})
-	require.False(t, sqlConnector.needReconnect)
-=======
 	expectedData := map[string]any{
 		"a": int64(1),
 		"b": int64(1),
@@ -247,5 +225,30 @@
 		},
 	}...).GetStore()
 	require.Equal(t, expectState, state)
->>>>>>> c3a1addc
+}
+
+func TestSQLReconnect(t *testing.T) {
+	connection.InitConnectionManager4Test()
+	ctx := mockContext.NewMockContext("1", "2")
+	props := map[string]interface{}{
+		"interval": "1s",
+		"dburl":    fmt.Sprintf("mysql://root:@%v:%v/test", address, port),
+		"templateSqlQueryCfg": map[string]interface{}{
+			"templateSql": "select a,b from t",
+		},
+	}
+	sqlSource := GetSource()
+	require.NoError(t, sqlSource.Provision(ctx, props))
+	require.NoError(t, sqlSource.Connect(ctx))
+	sqlConnector, ok := sqlSource.(*SQLSourceConnector)
+	require.True(t, ok)
+	sqlConnector.queryData(ctx, time.Now(), func(ctx api.StreamContext, data any, meta map[string]any, ts time.Time) {}, func(ctx api.StreamContext, err error) {})
+	require.True(t, sqlConnector.needReconnect)
+
+	// start server then reconnect
+	s, err := testx.SetupEmbeddedMysqlServer(address, port)
+	require.NoError(t, err)
+	defer s.Close()
+	sqlConnector.queryData(ctx, time.Now(), func(ctx api.StreamContext, data any, meta map[string]any, ts time.Time) {}, func(ctx api.StreamContext, err error) {})
+	require.False(t, sqlConnector.needReconnect)
 }