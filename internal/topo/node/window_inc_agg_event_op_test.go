--- conflicted
+++ resolved
@@ -231,13 +231,6 @@
 	op.Close()
 }
 
-<<<<<<< HEAD
-func TestTestIncEventSlidingWindowState(t *testing.T) {
-	conf.IsTesting = true
-	o := &def.RuleOption{
-		BufferLength: 10,
-		IsEventTime:  true,
-=======
 func TestIncEventTumblingWindow(t *testing.T) {
 	conf.IsTesting = true
 	o := &def.RuleOption{
@@ -247,71 +240,38 @@
 		IsEventTime:  true,
 		Qos:          0,
 		BufferLength: 10,
->>>>>>> bbc9f3a3
-	}
-	kv, err := store.GetKV("stream")
-	require.NoError(t, err)
-	require.NoError(t, prepareStream())
-<<<<<<< HEAD
-	sql := "select count(*) from stream group by slidingWindow(ss,10)"
-=======
+	}
+	kv, err := store.GetKV("stream")
+	require.NoError(t, err)
+	require.NoError(t, prepareStream())
 	sql := "select count(*) from stream group by tumblingWindow(ss,1)"
->>>>>>> bbc9f3a3
-	stmt, err := xsql.NewParser(strings.NewReader(sql)).Parse()
-	require.NoError(t, err)
-	p, err := planner.CreateLogicalPlan(stmt, &def.RuleOption{
-		PlanOptimizeStrategy: &def.PlanOptimizeStrategy{
-			EnableIncrementalWindow: true,
-		},
-		Qos: 0,
-	}, kv)
-	require.NoError(t, err)
-	require.NotNil(t, p)
-	incPlan := extractIncWindowPlan(p)
-	require.NotNil(t, incPlan)
-	op, err := node.NewWindowIncAggOp("1", &node.WindowConfig{
-<<<<<<< HEAD
-		Type:   incPlan.WType,
-		Length: time.Second,
-=======
+	stmt, err := xsql.NewParser(strings.NewReader(sql)).Parse()
+	require.NoError(t, err)
+	p, err := planner.CreateLogicalPlan(stmt, &def.RuleOption{
+		PlanOptimizeStrategy: &def.PlanOptimizeStrategy{
+			EnableIncrementalWindow: true,
+		},
+		Qos: 0,
+	}, kv)
+	require.NoError(t, err)
+	require.NotNil(t, p)
+	incPlan := extractIncWindowPlan(p)
+	require.NotNil(t, incPlan)
+	op, err := node.NewWindowIncAggOp("1", &node.WindowConfig{
 		Type:        incPlan.WType,
 		Interval:    time.Second,
 		RawInterval: 1,
 		TimeUnit:    ast.SS,
->>>>>>> bbc9f3a3
-	}, incPlan.Dimensions, incPlan.IncAggFuncs, o)
-	require.NoError(t, err)
-	require.NotNil(t, op)
-	input, _ := op.GetInput()
-	output := make(chan any, 10)
-	op.AddOutput(output, "output")
-	errCh := make(chan error, 10)
-	ctx, cancel := mockContext.NewMockContext("1", "2").WithCancel()
-	op.Exec(ctx, errCh)
-	time.Sleep(10 * time.Millisecond)
-<<<<<<< HEAD
-	tuple1Ts := time.Now()
-	tuple2Ts := tuple1Ts.Add(500 * time.Millisecond)
-	waterMark1Ts := tuple1Ts.Add(1200 * time.Millisecond)
-	input <- &xsql.Tuple{Message: map[string]any{"a": int64(1)}, Timestamp: tuple1Ts}
-	input <- &xsql.Tuple{Message: map[string]any{"a": int64(2)}, Timestamp: tuple2Ts}
-	waitExecute()
-
-	op2, err := node.NewWindowIncAggOp("1", &node.WindowConfig{
-		Type:   incPlan.WType,
-		Length: time.Second,
-	}, incPlan.Dimensions, incPlan.IncAggFuncs, o)
-	require.NoError(t, err)
-	require.NotNil(t, op)
-	input2, _ := op2.GetInput()
-	output2 := make(chan any, 10)
-	op2.AddOutput(output2, "output")
-	op2.Exec(ctx, errCh)
-	waitExecute()
-
-	input2 <- &xsql.WatermarkTuple{Timestamp: waterMark1Ts}
-	got1 := <-output2
-=======
+	}, incPlan.Dimensions, incPlan.IncAggFuncs, o)
+	require.NoError(t, err)
+	require.NotNil(t, op)
+	input, _ := op.GetInput()
+	output := make(chan any, 10)
+	op.AddOutput(output, "output")
+	errCh := make(chan error, 10)
+	ctx, cancel := mockContext.NewMockContext("1", "2").WithCancel()
+	op.Exec(ctx, errCh)
+	time.Sleep(10 * time.Millisecond)
 	now := time.Time{}.Add(3100 * time.Millisecond)
 	input <- &xsql.Tuple{Message: map[string]any{"a": int64(1)}, Timestamp: now}
 	input <- &xsql.Tuple{Message: map[string]any{"a": int64(2)}, Timestamp: now.Add(time.Second)}
@@ -388,7 +348,6 @@
 	input <- &xsql.WatermarkTuple{Timestamp: now.Add(500 * time.Millisecond)}
 	waitExecute()
 	got1 := <-output
->>>>>>> bbc9f3a3
 	wt, ok := got1.(*xsql.WindowTuples)
 	require.True(t, ok)
 	require.NotNil(t, wt)
@@ -399,13 +358,9 @@
 			"inc_agg_col_1": int64(1),
 		},
 	}, d)
-<<<<<<< HEAD
-	got2 := <-output2
-=======
 	input <- &xsql.WatermarkTuple{Timestamp: now.Add(1500 * time.Millisecond)}
 	waitExecute()
 	got2 := <-output
->>>>>>> bbc9f3a3
 	wt, ok = got2.(*xsql.WindowTuples)
 	require.True(t, ok)
 	require.NotNil(t, wt)
@@ -413,18 +368,10 @@
 	require.Equal(t, []map[string]any{
 		{
 			"a":             int64(2),
-<<<<<<< HEAD
-			"inc_agg_col_1": int64(2),
-=======
-			"inc_agg_col_1": int64(1),
->>>>>>> bbc9f3a3
-		},
-	}, d)
-	cancel()
-	waitExecute()
-	op.Close()
-<<<<<<< HEAD
-	op2.Close()
-=======
->>>>>>> bbc9f3a3
+			"inc_agg_col_1": int64(1),
+		},
+	}, d)
+	cancel()
+	waitExecute()
+	op.Close()
 }