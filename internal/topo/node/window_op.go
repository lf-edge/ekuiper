// Copyright 2021-2024 EMQ Technologies Co., Ltd.
//
// Licensed under the Apache License, Version 2.0 (the "License");
// you may not use this file except in compliance with the License.
// You may obtain a copy of the License at
//
//     http://www.apache.org/licenses/LICENSE-2.0
//
// Unless required by applicable law or agreed to in writing, software
// distributed under the License is distributed on an "AS IS" BASIS,
// WITHOUT WARRANTIES OR CONDITIONS OF ANY KIND, either express or implied.
// See the License for the specific language governing permissions and
// limitations under the License.

package node

import (
	"context"
	"encoding/gob"
	"fmt"
	"math"
	"time"

	"github.com/benbjohnson/clock"
	"github.com/lf-edge/ekuiper/contract/v2/api"
<<<<<<< HEAD
	"go.opentelemetry.io/otel/attribute"
=======
>>>>>>> ba0684fd
	"go.opentelemetry.io/otel/trace"

	"github.com/lf-edge/ekuiper/v2/internal/conf"
	"github.com/lf-edge/ekuiper/v2/internal/pkg/def"
	topoContext "github.com/lf-edge/ekuiper/v2/internal/topo/context"
<<<<<<< HEAD
	"github.com/lf-edge/ekuiper/v2/internal/topo/node/tracenode"
=======
>>>>>>> ba0684fd
	"github.com/lf-edge/ekuiper/v2/internal/xsql"
	"github.com/lf-edge/ekuiper/v2/pkg/ast"
	"github.com/lf-edge/ekuiper/v2/pkg/infra"
	"github.com/lf-edge/ekuiper/v2/pkg/timex"
	"github.com/lf-edge/ekuiper/v2/pkg/tracer"
)

type WindowConfig struct {
	TriggerCondition ast.Expr
	StateFuncs       []*ast.Call
	Type             ast.WindowType
	// For time window
	Length   time.Duration
	Interval time.Duration // If the interval is not set, it is equals to Length
	Delay    time.Duration
	// For count window
	CountLength   int
	CountInterval int
	RawInterval   int
	TimeUnit      ast.Token
}

type WindowOperator struct {
	*defaultSinkNode
	window          *WindowConfig
	interval        time.Duration
	duration        time.Duration
	isEventTime     bool
	isOverlapWindow bool
	trigger         *EventTimeTrigger // For event time only

	ticker *clock.Ticker // For processing time only
	// states
	triggerTime      time.Time
	msgCount         int
	delayTS          []time.Time
	triggerTS        []time.Time
	triggerCondition ast.Expr
	stateFuncs       []*ast.Call

	nextLink     trace.Link
	nextSpanCtx  context.Context
	nextSpan     trace.Span
	tupleSpanMap map[*xsql.Tuple]struct{}
}

const (
	WindowInputsKey = "$$windowInputs"
	TriggerTimeKey  = "$$triggerTime"
	MsgCountKey     = "$$msgCount"
)

func init() {
	gob.Register([]*xsql.Tuple{})
	gob.Register([]map[string]interface{}{})
}

func NewWindowOp(name string, w WindowConfig, options *def.RuleOption) (*WindowOperator, error) {
	o := new(WindowOperator)

	o.defaultSinkNode = newDefaultSinkNode(name, options)
	o.isEventTime = options.IsEventTime
	o.window = &w
	if o.window.CountInterval == 0 && o.window.Type == ast.COUNT_WINDOW {
		// if no interval value is set, and it's a count window, then set interval to length value.
		o.window.CountInterval = o.window.CountLength
	}
	if options.IsEventTime {
		// Create watermark generator
		if w, err := NewEventTimeTrigger(o.window); err != nil {
			return nil, err
		} else {
			o.trigger = w
		}
	}
	if w.TriggerCondition != nil {
		o.triggerCondition = w.TriggerCondition
		o.stateFuncs = w.StateFuncs
	}
	o.delayTS = make([]time.Time, 0)
	o.triggerTS = make([]time.Time, 0)
	o.triggerTime = time.Time{}
	o.isOverlapWindow = isOverlapWindow(w.Type)
	o.tupleSpanMap = make(map[*xsql.Tuple]struct{})
	return o, nil
}

func (o *WindowOperator) Close() {
	o.defaultNode.Close()
}

// Exec is the entry point for the executor
// input: *xsql.Tuple from preprocessor
// output: xsql.WindowTuplesSet
func (o *WindowOperator) Exec(ctx api.StreamContext, errCh chan<- error) {
	o.prepareExec(ctx, errCh, "op")
	log := ctx.GetLogger()
	var inputs []*xsql.Tuple
	if s, err := ctx.GetState(WindowInputsKey); err == nil {
		switch st := s.(type) {
		case []*xsql.Tuple:
			inputs = st
			log.Infof("Restore window state %+v", inputs)
		case nil:
			log.Debugf("Restore window state, nothing")
		default:
			infra.DrainError(ctx, fmt.Errorf("restore window state `inputs` %v error, invalid type", st), errCh)
			return
		}
	} else {
		log.Warnf("Restore window state fails: %s", err)
	}
	if !o.isEventTime {
		o.triggerTime = timex.GetNow()
	}
	if s, err := ctx.GetState(TriggerTimeKey); err == nil && s != nil {
		if si, ok := s.(time.Time); ok {
			o.triggerTime = si
		} else {
			errCh <- fmt.Errorf("restore window state `triggerTime` %v error, invalid type", s)
		}
	}
	o.msgCount = 0
	if s, err := ctx.GetState(MsgCountKey); err == nil && s != nil {
		if si, ok := s.(int); ok {
			o.msgCount = si
		} else {
			infra.DrainError(ctx, fmt.Errorf("restore window state `msgCount` %v error, invalid type", s), errCh)
			return
		}
	}
	log.Infof("Start with window state triggerTime: %d, msgCount: %d", o.triggerTime.UnixMilli(), o.msgCount)
	o.handleNextWindowTupleSpan(ctx)
	go func() {
		defer func() {
			o.Close()
		}()
		if o.isEventTime {
			err := infra.SafeRun(func() error {
				o.execEventWindow(ctx, inputs, errCh)
				return nil
			})
			if err != nil {
				infra.DrainError(ctx, err, errCh)
			}
		} else {
			err := infra.SafeRun(func() error {
				o.execProcessingWindow(ctx, inputs, errCh)
				return nil
			})
			if err != nil {
				infra.DrainError(ctx, err, errCh)
			}
		}
	}()
}

func getAlignedWindowEndTime(n time.Time, interval int, timeUnit ast.Token) time.Time {
	switch timeUnit {
	case ast.DD: // The interval * days starting today
		return time.Date(n.Year(), n.Month(), n.Day()+interval, 0, 0, 0, 0, n.Location())
	case ast.HH:
		gap := interval
		if n.Hour() > interval {
			gap = interval * (n.Hour()/interval + 1)
		}
		return time.Date(n.Year(), n.Month(), n.Day(), 0, 0, 0, 0, n.Location()).Add(time.Duration(gap) * time.Hour)
	case ast.MI:
		gap := interval
		if n.Minute() > interval {
			gap = interval * (n.Minute()/interval + 1)
		}
		return time.Date(n.Year(), n.Month(), n.Day(), n.Hour(), 0, 0, 0, n.Location()).Add(time.Duration(gap) * time.Minute)
	case ast.SS:
		gap := interval
		if n.Second() > interval {
			gap = interval * (n.Second()/interval + 1)
		}
		return time.Date(n.Year(), n.Month(), n.Day(), n.Hour(), n.Minute(), 0, 0, n.Location()).Add(time.Duration(gap) * time.Second)
	case ast.MS:
		milli := n.Nanosecond() / int(time.Millisecond)
		gap := interval
		if milli > interval {
			gap = interval * (milli/interval + 1)
		}
		return time.Date(n.Year(), n.Month(), n.Day(), n.Hour(), n.Minute(), n.Second(), 0, n.Location()).Add(time.Duration(gap) * time.Millisecond)
	default: // should never happen
		conf.Log.Errorf("invalid time unit %s", timeUnit)
		return n
	}
}

func getFirstTimer(ctx api.StreamContext, rawInerval int, timeUnit ast.Token) (time.Time, *clock.Timer) {
	next := getAlignedWindowEndTime(timex.GetNow(), rawInerval, timeUnit)
	ctx.GetLogger().Infof("align window timer to %v(%d)", next, next.UnixMilli())
	return next, timex.GetTimerByTime(next)
}

func (o *WindowOperator) execProcessingWindow(ctx api.StreamContext, inputs []*xsql.Tuple, errCh chan<- error) {
	log := ctx.GetLogger()
	var (
		timeoutTicker *clock.Timer
		// The first ticker to align the first window to the nature time
		firstTicker *clock.Timer
		firstTime   time.Time
		nextTime    time.Time
		firstC      <-chan time.Time
		timeout     <-chan time.Time
		c           <-chan time.Time
	)
	switch o.window.Type {
	case ast.NOT_WINDOW:
	case ast.TUMBLING_WINDOW:
		firstTime, firstTicker = getFirstTimer(ctx, o.window.RawInterval, o.window.TimeUnit)
		o.interval = o.window.Length
	case ast.HOPPING_WINDOW:
		firstTime, firstTicker = getFirstTimer(ctx, o.window.RawInterval, o.window.TimeUnit)
		o.interval = o.window.Interval
	case ast.SLIDING_WINDOW:
		o.interval = o.window.Length
	case ast.SESSION_WINDOW:
		firstTime, firstTicker = getFirstTimer(ctx, o.window.RawInterval, o.window.TimeUnit)
		o.interval = o.window.Interval
	case ast.COUNT_WINDOW:
		o.interval = o.window.Interval
	}
	o.duration = o.interval
	if o.window.Type == ast.SESSION_WINDOW {
		o.duration = o.window.Length
	}

	if firstTicker != nil {
		firstC = firstTicker.C
		// resume the previous window
		if len(inputs) > 0 && !o.triggerTime.IsZero() {
			nextTick := timex.GetNow().Add(o.interval)
			next := o.triggerTime
			switch o.window.Type {
			case ast.TUMBLING_WINDOW, ast.HOPPING_WINDOW:
				for {
					next = next.Add(o.interval)
					if next.After(nextTick) {
						break
					}
					log.Debugf("triggered by restore inputs")
					inputs = o.scan(inputs, next, ctx)
					_ = ctx.PutState(WindowInputsKey, inputs)
					_ = ctx.PutState(TriggerTimeKey, o.triggerTime)
				}
			case ast.SESSION_WINDOW:
				timeout, duration := o.window.Interval, o.window.Length
				for {
					et := inputs[0].Timestamp
					d := time.Duration(et.UnixMilli()%duration.Milliseconds()) * time.Millisecond
					tick := et.Add(duration - d)
					if d == 0 {
						tick = et
					}
					p := time.Time{}
					for _, tuple := range inputs {
						r := timex.Maxtime
						if !p.IsZero() {
							if tuple.Timestamp.Sub(p) > timeout {
								r = p.Add(timeout)
							}
						}
						if tuple.Timestamp.After(tick) {
							if tick.Sub(et) > duration && tick.Before(r) {
								r = tick
							}
							tick = tick.Add(duration)
						}
						if r.Before(timex.Maxtime) {
							next = r
							break
						}
						p = tuple.Timestamp
					}
					if next.After(nextTick) {
						break
					}
					log.Debugf("triggered by restore inputs")
					inputs = o.scan(inputs, next, ctx)
					_ = ctx.PutState(WindowInputsKey, inputs)
					_ = ctx.PutState(TriggerTimeKey, o.triggerTime)
				}
			}
		}
	}
	delayCh := make(chan time.Time, 100)
	for {
		select {
		case delayTS := <-delayCh:
			o.statManager.ProcessTimeStart()
			inputs = o.scan(inputs, delayTS, ctx)
			o.statManager.ProcessTimeEnd()
			o.statManager.SetBufferLength(int64(len(o.input)))
			_ = ctx.PutState(WindowInputsKey, inputs)
			_ = ctx.PutState(MsgCountKey, o.msgCount)
		// process incoming item
		case item := <-o.input:
			data, processed := o.commonIngest(ctx, item)
			if processed {
				break
			}
			o.statManager.IncTotalRecordsIn()
			o.statManager.ProcessTimeStart()
			switch d := data.(type) {
			case *xsql.Tuple:
				log.Debugf("Event window receive tuple %s", d.Message)
				o.handleTraceIngestTuple(ctx, d)
				inputs = append(inputs, d)
				switch o.window.Type {
				case ast.NOT_WINDOW:
					inputs = o.scan(inputs, d.Timestamp, ctx)
				case ast.SLIDING_WINDOW:
					if o.isMatchCondition(ctx, d) {
						if o.window.Delay > 0 {
							go func(ts time.Time) {
								after := time.After(o.window.Delay * time.Millisecond)
								select {
								case <-after:
									delayCh <- ts
								case <-ctx.Done():
									return
								}
							}(d.Timestamp.Add(o.window.Delay))
						} else {
							inputs = o.scan(inputs, d.Timestamp, ctx)
						}
					} else {
						// clear inputs if condition not matched
						inputs = o.gcInputs(inputs, d.Timestamp, ctx)
					}
				case ast.SESSION_WINDOW:
					if timeoutTicker != nil {
						timeoutTicker.Stop()
						timeoutTicker.Reset(o.window.Interval)
					} else {
						timeoutTicker = timex.GetTimer(o.window.Interval)
						timeout = timeoutTicker.C
						o.triggerTime = d.Timestamp
						_ = ctx.PutState(TriggerTimeKey, o.triggerTime)
						log.Debugf("Session window set start time %d", o.triggerTime.UnixMilli())
					}
				case ast.COUNT_WINDOW:
					o.msgCount++
					log.Debugf(fmt.Sprintf("msgCount: %d", o.msgCount))
					if o.msgCount%o.window.CountInterval != 0 {
						continue
					}
					o.msgCount = 0

					if tl, er := NewTupleList(inputs, o.window.CountLength); er != nil {
						log.Error(fmt.Sprintf("Found error when trying to "))
						infra.DrainError(ctx, er, errCh)
						return
					} else {
						log.Debugf(fmt.Sprintf("It has %d of count window.", tl.count()))
						triggerTime := timex.GetNowInMilli()
						for tl.hasMoreCountWindow() {
							tsets := tl.nextCountWindow()
							windowStart := triggerTime
							triggerTime = timex.GetNowInMilli()
							windowEnd := triggerTime
							tsets.WindowRange = xsql.NewWindowRange(windowStart, windowEnd)
							log.Debugf("Sent: %v", tsets)
							o.handleTraceEmitTuple(ctx, tsets)
							o.Broadcast(tsets)
							o.statManager.IncTotalRecordsOut()
						}
						inputs = tl.getRestTuples()
					}
				}
				o.statManager.ProcessTimeEnd()
				o.statManager.IncTotalMessagesProcessed(1)
				o.statManager.SetBufferLength(int64(len(o.input)))
				_ = ctx.PutState(WindowInputsKey, inputs)
				_ = ctx.PutState(MsgCountKey, o.msgCount)
			default:
				e := fmt.Errorf("run Window error: expect xsql.Tuple type but got %[1]T(%[1]v)", d)
				o.Broadcast(e)
				o.statManager.IncTotalExceptions(e.Error())
			}
		case now := <-firstC:
			log.Infof("First tick at %v(%d), defined at %d", now, now.UnixMilli(), firstTime.UnixMilli())
			firstTicker.Stop()
			o.setupTicker()
			c = o.ticker.C
			inputs = o.tick(ctx, inputs, firstTime, log)
			nextTime = firstTime
		case now := <-c:
			nextTime = nextTime.Add(o.duration)
			log.Debugf("Successive tick at %v(%d), defined at %d", now, now.UnixMilli(), nextTime.UnixMilli())
			// If the deviation is less than 50ms, then process it. Otherwise, time may change and we'll start a new timer
			if now.Sub(nextTime) < 50*time.Millisecond {
				inputs = o.tick(ctx, inputs, nextTime, log)
			} else {
				log.Infof("Skip the tick at %v(%d) since it's too late", now, now.UnixMilli())
				o.ticker.Stop()
				firstTime, firstTicker = getFirstTimer(ctx, o.window.RawInterval, o.window.TimeUnit)
				firstC = firstTicker.C
			}
		case now := <-timeout:
			if len(inputs) > 0 {
				o.statManager.ProcessTimeStart()
				log.Debugf("triggered by timeout")
				inputs = o.scan(inputs, now, ctx)
				_ = inputs
				// expire all inputs, so that when timer scans there is no item
				inputs = make([]*xsql.Tuple, 0)
				o.statManager.ProcessTimeEnd()
				_ = ctx.PutState(WindowInputsKey, inputs)
				_ = ctx.PutState(TriggerTimeKey, o.triggerTime)
				timeoutTicker = nil
			}
		// is cancelling
		case <-ctx.Done():
			log.Info("Cancelling window....")
			if o.ticker != nil {
				o.ticker.Stop()
			}
			return
		}
	}
}

func (o *WindowOperator) setupTicker() {
	switch o.window.Type {
	case ast.TUMBLING_WINDOW:
		o.ticker = timex.GetTicker(o.window.Length)
	case ast.HOPPING_WINDOW:
		o.ticker = timex.GetTicker(o.window.Interval)
	case ast.SESSION_WINDOW:
		o.ticker = timex.GetTicker(o.window.Length)
	}
}

func (o *WindowOperator) tick(ctx api.StreamContext, inputs []*xsql.Tuple, n time.Time, log api.Logger) []*xsql.Tuple {
	if o.window.Type == ast.SESSION_WINDOW {
		log.Debugf("session window update trigger time %d with %d inputs", n.UnixMilli(), len(inputs))
		if len(inputs) == 0 || n.Sub(inputs[0].Timestamp) < o.window.Length {
			if len(inputs) > 0 {
				log.Debugf("session window last trigger time %d < first tuple %d", n.Add(-o.window.Length).UnixMilli(), inputs[0].Timestamp.UnixMilli())
			}
			return inputs
		}
	}
	o.statManager.ProcessTimeStart()
	log.Debugf("triggered by ticker at %d", n.UnixMilli())
	inputs = o.scan(inputs, n, ctx)
	o.statManager.ProcessTimeEnd()
	_ = ctx.PutState(WindowInputsKey, inputs)
	_ = ctx.PutState(TriggerTimeKey, o.triggerTime)
	return inputs
}

type TupleList struct {
	tuples []*xsql.Tuple
	index  int // Current index
	size   int // The size for count window
}

func NewTupleList(tuples []*xsql.Tuple, windowSize int) (TupleList, error) {
	if windowSize <= 0 {
		return TupleList{}, fmt.Errorf("Window size should not be less than zero.")
	} else if tuples == nil || len(tuples) == 0 {
		return TupleList{}, fmt.Errorf("The tuples should not be nil or empty.")
	}
	tl := TupleList{tuples: tuples, size: windowSize}
	return tl, nil
}

func (tl *TupleList) hasMoreCountWindow() bool {
	if len(tl.tuples) < tl.size {
		return false
	}
	return tl.index == 0
}

func (tl *TupleList) count() int {
	if len(tl.tuples) < tl.size {
		return 0
	} else {
		return 1
	}
}

func (tl *TupleList) nextCountWindow() *xsql.WindowTuples {
	results := &xsql.WindowTuples{
		Content: make([]xsql.Row, 0),
	}
	var subT []*xsql.Tuple
	subT = tl.tuples[len(tl.tuples)-tl.size : len(tl.tuples)]
	for _, tuple := range subT {
		results = results.AddTuple(tuple)
	}
	tl.index = tl.index + 1
	return results
}

func (tl *TupleList) getRestTuples() []*xsql.Tuple {
	if len(tl.tuples) < tl.size {
		return tl.tuples
	}
	return tl.tuples[len(tl.tuples)-tl.size+1:]
}

func (o *WindowOperator) isTimeRelatedWindow() bool {
	switch o.window.Type {
	case ast.SLIDING_WINDOW:
		return o.window.Delay > 0
	case ast.TUMBLING_WINDOW:
		return true
	case ast.HOPPING_WINDOW:
		return true
	case ast.SESSION_WINDOW:
		return true
	}
	return false
}

func isOverlapWindow(winType ast.WindowType) bool {
	switch winType {
	case ast.HOPPING_WINDOW, ast.SLIDING_WINDOW:
		return true
	default:
		return false
	}
}

func (o *WindowOperator) handleInputs(ctx api.StreamContext, inputs []*xsql.Tuple, right time.Time) ([]*xsql.Tuple, []*xsql.Tuple, []xsql.Row) {
	log := ctx.GetLogger()
	log.Debugf("window %s triggered at %s(%d)", o.name, right, right.UnixMilli())
	var delta time.Duration
	length := o.window.Length + o.window.Delay
	if o.window.Type == ast.HOPPING_WINDOW || o.window.Type == ast.SLIDING_WINDOW {
		delta = o.calDelta(right, log)
	}
	content := make([]xsql.Row, 0, len(inputs))
	// Sync table
	left := right.Add(-length).Add(-delta)
	log.Debugf("triggerTime: %d, length: %d, delta: %d, leftmost: %d", left.UnixMilli(), length, delta, left.UnixMilli())
	nextleft := -1
	// Assume the inputs are sorted by timestamp
	for i, tuple := range inputs {
		// Other window always discard the tuples that has been triggered.
		// So the tuple in the inputs should all bigger than the current left (in the window)
		// For hopping and sliding window, firstly check if the beginning tuples are expired and discard them
		if o.isOverlapWindow {
			if left.After(tuple.Timestamp) {
				log.Debugf("tuple %x emitted at %d expired", tuple, tuple.Timestamp.UnixMilli())
				// Expired tuple, remove it by not adding back to inputs
				continue
			}
		}
		// Now all tuples are in the window. Next step is to check if the tuple is in the current window
		// If the tuple is beyond the right boundary, then it should be in the next window
		meet := tuple.Timestamp.Before(right) || tuple.Timestamp.Equal(right)
		if o.isTimeRelatedWindow() {
			meet = tuple.Timestamp.Before(right)
		}
		if meet {
			content = append(content, tuple)
			if nextleft < 0 && o.isOverlapWindow {
				nextleft = i
			}
		} else {
			if nextleft < 0 && !o.isOverlapWindow {
				nextleft = i
			}
		}
	}
	if nextleft < 0 {
		return inputs[:0], inputs, content
	}
	return inputs[nextleft:], inputs[:nextleft], content
}

func (o *WindowOperator) gcInputs(inputs []*xsql.Tuple, triggerTime time.Time, ctx api.StreamContext) []*xsql.Tuple {
	var discard []*xsql.Tuple
	inputs, discard, _ = o.handleInputs(ctx, inputs, triggerTime)
	o.handleTraceDiscardTuple(ctx, discard)
	return inputs
}

func (o *WindowOperator) scan(inputs []*xsql.Tuple, triggerTime time.Time, ctx api.StreamContext) []*xsql.Tuple {
	log := ctx.GetLogger()
	log.Debugf("window %s triggered at %s(%d)", o.name, triggerTime, triggerTime.UnixMilli())
	var (
		windowStart int64
		windowEnd   = triggerTime
	)
	length := o.window.Length + o.window.Delay
	inputs, discarded, content := o.handleInputs(ctx, inputs, triggerTime)
	results := &xsql.WindowTuples{
		Content: content,
	}
	o.handleTraceEmitTuple(ctx, results)
	o.handleTraceDiscardTuple(ctx, discarded)
	switch o.window.Type {
	case ast.TUMBLING_WINDOW, ast.SESSION_WINDOW:
		windowStart = o.triggerTime.UnixMilli()
	case ast.HOPPING_WINDOW:
		windowStart = (o.triggerTime.Add(-o.window.Interval)).UnixMilli()
	case ast.SLIDING_WINDOW:
		windowStart = triggerTime.Add(-length).UnixMilli()
	}
	if windowStart <= 0 {
		windowStart = windowEnd.Add(-length).UnixMilli()
	}
	results.WindowRange = xsql.NewWindowRange(windowStart, windowEnd.UnixMilli())
	log.Debugf("window %s triggered for %d tuples", o.name, len(inputs))
	log.Debugf("Sent: %v", results)
	o.Broadcast(results)
	o.statManager.IncTotalRecordsOut()

	o.triggerTime = triggerTime
	log.Debugf("new trigger time %d", o.triggerTime.UnixMilli())
	return inputs
}

func (o *WindowOperator) calDelta(triggerTime time.Time, log api.Logger) time.Duration {
	var delta time.Duration
	lastTriggerTime := o.triggerTime
	if lastTriggerTime.IsZero() {
		delta = math.MaxInt16 // max int, all events for the initial window
	} else {
		if !o.isEventTime && o.window.Interval > 0 {
			delta = triggerTime.Sub(lastTriggerTime) - o.window.Interval
			if delta > 100 {
				log.Warnf("Possible long computation in window; Previous eviction time: %d, current eviction time: %d", lastTriggerTime.UnixMilli(), triggerTime.UnixMilli())
			}
		} else {
			delta = 0
		}
	}
	return delta
}

func (o *WindowOperator) isMatchCondition(ctx api.StreamContext, d *xsql.Tuple) bool {
	if o.triggerCondition == nil || o.window.Type != ast.SLIDING_WINDOW {
		return true
	}
	log := ctx.GetLogger()
	fv, _ := xsql.NewFunctionValuersForOp(ctx)
	ve := &xsql.ValuerEval{Valuer: xsql.MultiValuer(d, fv)}
	result := ve.Eval(o.triggerCondition)
	// not match trigger condition
	if result == nil {
		return false
	}
	switch v := result.(type) {
	case error:
		log.Errorf("window %s trigger condition meet error: %v", o.name, v)
		return false
	case bool:
		// match trigger condition
		if v {
			for _, f := range o.stateFuncs {
				_ = ve.Eval(f)
			}
		}
		return v
	default:
		return false
	}
}

func (o *WindowOperator) handleTraceIngestTuple(ctx api.StreamContext, t *xsql.Tuple) {
<<<<<<< HEAD
	traced, _, span := tracenode.TraceRow(ctx, t, "window_op_ingest")
	if traced {
		span.SetAttributes(attribute.String("data", tracenode.ToStringRow(t)))
		span.End()
=======
	if ctx.IsTraceEnabled() {
		spanCtx, span := tracer.GetTracer().Start(t.GetTracerCtx(), "window_op_ingest")
		span.End()
		t.SetTracerCtx(topoContext.WithContext(spanCtx))
>>>>>>> ba0684fd
		o.tupleSpanMap[t] = struct{}{}
	}
}

func (o *WindowOperator) handleTraceDiscardTuple(ctx api.StreamContext, tuples []*xsql.Tuple) {
	if ctx.IsTraceEnabled() {
		for _, tuple := range tuples {
			_, ok := o.tupleSpanMap[tuple]
			if ok {
				delete(o.tupleSpanMap, tuple)
			}
		}
	}
}

func (o *WindowOperator) handleTraceEmitTuple(ctx api.StreamContext, wt *xsql.WindowTuples) {
	if ctx.IsTraceEnabled() {
		for _, row := range wt.Content {
			t, ok := row.(*xsql.Tuple)
			if ok {
				_, stored := o.tupleSpanMap[t]
				if stored {
<<<<<<< HEAD
					_, _, span := tracenode.TraceRow(ctx, t, "window_op_emit", trace.WithLinks(o.nextLink))
					span.End()
=======
					spanCtx, newSpan := tracer.GetTracer().Start(t.GetTracerCtx(), "window_op_emit", trace.WithLinks(o.nextLink))
					newSpan.End()
					t.SetTracerCtx(topoContext.WithContext(spanCtx))
>>>>>>> ba0684fd
				}
			}
		}
		wt.SetTracerCtx(topoContext.WithContext(o.nextSpanCtx))
		// discard span if windowTuple is empty
		if len(wt.Content) > 0 {
<<<<<<< HEAD
			o.nextSpan.SetAttributes(attribute.String("data", tracenode.ToStringCollection(wt)))
=======
>>>>>>> ba0684fd
			o.nextSpan.End()
		}
		o.handleNextWindowTupleSpan(ctx)
	}
}

func (o *WindowOperator) handleNextWindowTupleSpan(ctx api.StreamContext) {
<<<<<<< HEAD
	traced, spanCtx, span := tracenode.StartTrace(ctx, "window_op")
	if traced {
=======
	if ctx.IsTraceEnabled() {
		spanCtx, span := tracer.GetTracer().Start(context.Background(), "window_op")
>>>>>>> ba0684fd
		o.nextSpanCtx = spanCtx
		o.nextSpan = span
		o.nextLink = trace.Link{
			SpanContext: span.SpanContext(),
		}
	}
}<|MERGE_RESOLUTION|>--- conflicted
+++ resolved
@@ -23,24 +23,16 @@
 
 	"github.com/benbjohnson/clock"
 	"github.com/lf-edge/ekuiper/contract/v2/api"
-<<<<<<< HEAD
-	"go.opentelemetry.io/otel/attribute"
-=======
->>>>>>> ba0684fd
 	"go.opentelemetry.io/otel/trace"
 
 	"github.com/lf-edge/ekuiper/v2/internal/conf"
 	"github.com/lf-edge/ekuiper/v2/internal/pkg/def"
 	topoContext "github.com/lf-edge/ekuiper/v2/internal/topo/context"
-<<<<<<< HEAD
 	"github.com/lf-edge/ekuiper/v2/internal/topo/node/tracenode"
-=======
->>>>>>> ba0684fd
 	"github.com/lf-edge/ekuiper/v2/internal/xsql"
 	"github.com/lf-edge/ekuiper/v2/pkg/ast"
 	"github.com/lf-edge/ekuiper/v2/pkg/infra"
 	"github.com/lf-edge/ekuiper/v2/pkg/timex"
-	"github.com/lf-edge/ekuiper/v2/pkg/tracer"
 )
 
 type WindowConfig struct {
@@ -706,17 +698,9 @@
 }
 
 func (o *WindowOperator) handleTraceIngestTuple(ctx api.StreamContext, t *xsql.Tuple) {
-<<<<<<< HEAD
 	traced, _, span := tracenode.TraceRow(ctx, t, "window_op_ingest")
 	if traced {
-		span.SetAttributes(attribute.String("data", tracenode.ToStringRow(t)))
 		span.End()
-=======
-	if ctx.IsTraceEnabled() {
-		spanCtx, span := tracer.GetTracer().Start(t.GetTracerCtx(), "window_op_ingest")
-		span.End()
-		t.SetTracerCtx(topoContext.WithContext(spanCtx))
->>>>>>> ba0684fd
 		o.tupleSpanMap[t] = struct{}{}
 	}
 }
@@ -739,24 +723,14 @@
 			if ok {
 				_, stored := o.tupleSpanMap[t]
 				if stored {
-<<<<<<< HEAD
 					_, _, span := tracenode.TraceRow(ctx, t, "window_op_emit", trace.WithLinks(o.nextLink))
 					span.End()
-=======
-					spanCtx, newSpan := tracer.GetTracer().Start(t.GetTracerCtx(), "window_op_emit", trace.WithLinks(o.nextLink))
-					newSpan.End()
-					t.SetTracerCtx(topoContext.WithContext(spanCtx))
->>>>>>> ba0684fd
 				}
 			}
 		}
 		wt.SetTracerCtx(topoContext.WithContext(o.nextSpanCtx))
 		// discard span if windowTuple is empty
 		if len(wt.Content) > 0 {
-<<<<<<< HEAD
-			o.nextSpan.SetAttributes(attribute.String("data", tracenode.ToStringCollection(wt)))
-=======
->>>>>>> ba0684fd
 			o.nextSpan.End()
 		}
 		o.handleNextWindowTupleSpan(ctx)
@@ -764,13 +738,8 @@
 }
 
 func (o *WindowOperator) handleNextWindowTupleSpan(ctx api.StreamContext) {
-<<<<<<< HEAD
 	traced, spanCtx, span := tracenode.StartTrace(ctx, "window_op")
 	if traced {
-=======
-	if ctx.IsTraceEnabled() {
-		spanCtx, span := tracer.GetTracer().Start(context.Background(), "window_op")
->>>>>>> ba0684fd
 		o.nextSpanCtx = spanCtx
 		o.nextSpan = span
 		o.nextLink = trace.Link{
