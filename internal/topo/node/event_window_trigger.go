--- conflicted
+++ resolved
@@ -159,7 +159,6 @@
 						o.triggerTime = inputs[0].Timestamp
 					}
 					if windowEndTs > 0 {
-<<<<<<< HEAD
 						if o.window.Type == ast.SLIDING_WINDOW {
 							var targetTuple *xsql.Tuple
 							if len(inputs) > 0 && o.window.Type == ast.SLIDING_WINDOW {
@@ -172,15 +171,15 @@
 							}
 							isMatch := isTupleMatch[targetTuple]
 							if isMatch {
-								inputs = o.scan(inputs, windowEndTs, ctx)
+								if o.window.Delay > 0 && o.window.Type == ast.SLIDING_WINDOW {
+									o.delayTS = append(o.delayTS, windowEndTs+o.window.Delay)
+								} else {
+									inputs = o.scan(inputs, windowEndTs, ctx)
+								}
 							}
 							delete(isTupleMatch, targetTuple)
-=======
-						if o.window.Delay > 0 && o.window.Type == ast.SLIDING_WINDOW {
-							o.delayTS = append(o.delayTS, windowEndTs+o.window.Delay)
 						} else {
 							inputs = o.scan(inputs, windowEndTs, ctx)
->>>>>>> f1e4a13e
 						}
 					}
 					prevWindowEndTs = windowEndTs
