--- conflicted
+++ resolved
@@ -431,39 +431,9 @@
 			}
 			to.PutState(ctx)
 			to.onProcessEnd(ctx)
-<<<<<<< HEAD
-		default:
-		}
-		if to.FirstTimer != nil {
-			select {
-			case <-ctx.Done():
-				return
-			case now := <-to.FirstTimer.C:
-				to.FirstTimer.Stop()
-				to.FirstTimer = nil
-				if to.CurrWindow != nil {
-					to.emit(ctx, errCh, now)
-				}
-				to.ticker = timex.GetTicker(to.Interval)
-				to.PutState(ctx)
-			default:
-			}
-		}
-		if to.ticker != nil {
-			select {
-			case <-ctx.Done():
-				return
-			case now := <-to.ticker.C:
-				if to.CurrWindow != nil {
-					to.emit(ctx, errCh, now)
-				}
-				to.PutState(ctx)
-			default:
-=======
 		case now := <-to.ticker.C:
 			if to.CurrWindow != nil {
 				to.emit(ctx, errCh, now)
->>>>>>> 7a4fee37
 			}
 			to.PutState(ctx)
 		}
