--- conflicted
+++ resolved
@@ -396,11 +396,6 @@
 	triggerCondition ast.Expr
 	Length           time.Duration
 	Delay            time.Duration
-<<<<<<< HEAD
-	delayWindowList  []*IncAggWindow
-=======
-	currWindowList   []*IncAggWindow
->>>>>>> 8b9042ae
 	taskCh           chan *IncAggOpTask
 	SlidingWindowIncAggOpState
 }
@@ -419,11 +414,6 @@
 		triggerCondition:     o.windowConfig.TriggerCondition,
 		Length:               o.windowConfig.Length,
 		Delay:                o.windowConfig.Delay,
-<<<<<<< HEAD
-		delayWindowList:      make([]*IncAggWindow, 0),
-=======
-		currWindowList:       make([]*IncAggWindow, 0),
->>>>>>> 8b9042ae
 		taskCh:               make(chan *IncAggOpTask, 1024),
 	}
 	op.SlidingWindowIncAggOpState.CurrWindowList = make([]*IncAggWindow, 0)
@@ -478,19 +468,9 @@
 			}
 			switch row := data.(type) {
 			case *xsql.Tuple:
-<<<<<<< HEAD
-				so.CurrWindowList = gcIncAggWindow(so.CurrWindowList, so.Length, now)
-				if so.Delay > 0 {
-					so.appendDelayIncAggWindow(ctx, errCh, fv, row, now)
-					continue
-				}
+				so.CurrWindowList = gcIncAggWindow(so.CurrWindowList, so.Length+so.Delay, now)
 				so.appendIncAggWindow(ctx, errCh, fv, row, now)
 				if len(so.CurrWindowList) > 0 && so.isMatchCondition(ctx, fv, row) {
-					so.emit(ctx, errCh, so.CurrWindowList[0], now)
-=======
-				so.currWindowList = gcIncAggWindow(so.currWindowList, so.Length+so.Delay, now)
-				so.appendIncAggWindow(ctx, errCh, fv, row, now)
-				if len(so.currWindowList) > 0 && so.isMatchCondition(ctx, fv, row) {
 					if so.Delay > 0 {
 						t := &IncAggOpTask{}
 						go func(task *IncAggOpTask) {
@@ -503,52 +483,16 @@
 							}
 						}(t)
 					} else {
-						so.emit(ctx, errCh, so.currWindowList[0], now)
+						so.emit(ctx, errCh, so.CurrWindowList[0], now)
 					}
->>>>>>> 8b9042ae
 				}
 			}
 		case <-so.taskCh:
 			now := timex.GetNow()
-<<<<<<< HEAD
-			window := task.window
-			so.removeDelayWindow(window)
-			so.CurrWindowList = append(so.CurrWindowList, window)
-			so.emit(ctx, errCh, window, now)
-		}
-	}
-}
-
-func (so *SlidingWindowIncAggOp) removeDelayWindow(window *IncAggWindow) {
-	if len(so.delayWindowList) == 0 {
-		return
-	}
-	if len(so.delayWindowList) == 1 {
-		if so.delayWindowList[0] == window {
-			so.delayWindowList = make([]*IncAggWindow, 0)
-		}
-		return
-	}
-	if so.delayWindowList[0] == window {
-		so.delayWindowList = so.delayWindowList[1:]
-		return
-	}
-	if so.delayWindowList[len(so.delayWindowList)-1] == window {
-		so.delayWindowList = so.delayWindowList[:len(so.delayWindowList)-1]
-		return
-	}
-	for index, w := range so.delayWindowList {
-		if w == window {
-			left := so.delayWindowList[:index]
-			right := so.delayWindowList[index+1:]
-			so.delayWindowList = append(left, right...)
-			return
-=======
-			so.currWindowList = gcIncAggWindow(so.currWindowList, so.Length+so.Delay, now)
-			if len(so.currWindowList) > 0 {
-				so.emit(ctx, errCh, so.currWindowList[0], now)
-			}
->>>>>>> 8b9042ae
+			so.CurrWindowList = gcIncAggWindow(so.CurrWindowList, so.Length+so.Delay, now)
+			if len(so.CurrWindowList) > 0 {
+				so.emit(ctx, errCh, so.CurrWindowList[0], now)
+			}
 		}
 	}
 }
@@ -771,14 +715,9 @@
 		dimensionsRange = newIncAggRange(ctx)
 		incAggWindow.DimensionsIncAggRange[dimension] = dimensionsRange
 	}
-<<<<<<< HEAD
-	ve := &xsql.ValuerEval{Valuer: xsql.MultiValuer(dimensionsRange.fv, row, &xsql.WildcardValuer{Data: row})}
-	dimensionsRange.LastRow = row
-=======
 	cloneRow := cloneTuple(row)
 	ve := &xsql.ValuerEval{Valuer: xsql.MultiValuer(dimensionsRange.fv, cloneRow, &xsql.WildcardValuer{Data: cloneRow})}
-	dimensionsRange.lastRow = cloneRow
->>>>>>> 8b9042ae
+	dimensionsRange.LastRow = cloneRow
 	for _, aggField := range aggFields {
 		vi := ve.Eval(aggField.Expr)
 		colName := aggField.Name
