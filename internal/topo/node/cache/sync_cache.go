// Copyright 2022-2023 EMQ Technologies Co., Ltd.
//
// Licensed under the Apache License, Version 2.0 (the "License");
// you may not use this file except in compliance with the License.
// You may obtain a copy of the License at
//
//     http://www.apache.org/licenses/LICENSE-2.0
//
// Unless required by applicable law or agreed to in writing, software
// distributed under the License is distributed on an "AS IS" BASIS,
// WITHOUT WARRANTIES OR CONDITIONS OF ANY KIND, either express or implied.
// See the License for the specific language governing permissions and
// limitations under the License.

package cache

import (
	"fmt"
	"path"
	"strconv"
	"time"

	"github.com/lf-edge/ekuiper/contract/v2/api"
	"github.com/lf-edge/ekuiper/v2/internal/conf"
	"github.com/lf-edge/ekuiper/v2/internal/pkg/store"
<<<<<<< HEAD
	"github.com/lf-edge/ekuiper/v2/pkg/cast"
	"github.com/lf-edge/ekuiper/v2/pkg/infra"
=======
>>>>>>> f89aa77d
	"github.com/lf-edge/ekuiper/v2/pkg/kv"
)

// SyncCache is the struct to handle cache saving and read
// The data are sink tuples: MessageTuple, MessageTupleList or RawTuple

// page Rotates storage for in memory cache
// Not thread safe!
type page struct {
	Data []any
	H    int
	T    int
	L    int
	Size int
}

// newPage create a new cache page
func newPage(size int) *page {
	return &page{
		Data: make([]any, size),
		H:    0, // When deleting, head++, if tail == head, it is empty
		T:    0, // When append, tail++, if tail== head, it is full
		Size: size,
	}
}

// append item if list is not full and return true; otherwise return false
func (p *page) append(item any) bool {
	if p.L == p.Size { // full
		return false
	}
	p.Data[p.T] = item
	p.T++
	if p.T == p.Size {
		p.T = 0
	}
	p.L++
	return true
}

// peak get the first item in the cache
func (p *page) peak() (any, bool) {
	if p.L == 0 {
		return nil, false
	}
	return p.Data[p.H], true
}

func (p *page) delete() bool {
	if p.L == 0 {
		return false
	}
	p.H++
	if p.H == p.Size {
		p.H = 0
	}
	p.L--
	return true
}

func (p *page) isEmpty() bool {
	return p.L == 0
}

func (p *page) reset() {
	p.H = 0
	p.T = 0
	p.L = 0
}

type SyncCache struct {
	// cache config
	cacheConf   *conf.SinkConf
	maxDiskPage int
	// cache storage
	writeBufferPage *page
	readBufferPage  *page
	// status
	diskSize     int // the count of pages has been saved
	CacheLength  int // readonly, for metrics only to save calculation
	diskPageTail int // init from the database
	diskPageHead int
	// serialize
	store kv.KeyValue
}

func NewSyncCache(ctx api.StreamContext, cacheConf *conf.SinkConf) (*SyncCache, error) {
	ctx.GetLogger().Infof("create sync cache with conf %+v", cacheConf)
	// The maximum pages in disk. This includes readBuffer, all disk page and write buffer. When flush, all save into disk
	diskPage := cacheConf.MaxDiskCache / cacheConf.BufferPageSize
	if diskPage < 2 {
		diskPage = 2
		ctx.GetLogger().Warnf("disk page is less than 2, so set it to 2")
	}
	c := &SyncCache{
		cacheConf: cacheConf,
		// add one more slot so that there will be at least one slot between head and tail to find out the head/tail id
		maxDiskPage:     diskPage,
		writeBufferPage: newPage(cacheConf.BufferPageSize),
		readBufferPage:  newPage(cacheConf.BufferPageSize),
	}
	err := c.initStore(ctx)
	return c, err
}

// AddCache not thread safe!
func (c *SyncCache) AddCache(ctx api.StreamContext, item any) error {
	isBufferNotFull := c.writeBufferPage.append(item)
	if !isBufferNotFull { // cool page full, save to disk
		err := c.appendWriteCache(ctx)
		if err != nil {
			return err
		}
		c.writeBufferPage.reset()
		c.writeBufferPage.append(item)
	} else {
		ctx.GetLogger().Debugf("added cache to disk buffer page %v", c.writeBufferPage)
	}
	c.CacheLength++
	ctx.GetLogger().Debugf("added cache %d", c.CacheLength)
	return nil
}

<<<<<<< HEAD
func (c *SyncCache) send(ctx api.StreamContext) {
	dura, err := cast.ConvertDuration(c.cacheConf.ResendInterval)
	if err != nil {
		dura = 0
		ctx.GetLogger().Warnf("resend interval parse error:%v", err)
	}
	if c.CacheLength > 1 && dura > 0 {
		time.Sleep(dura)
	}
	d, ok := c.peakMemCache(ctx)
	if ok {
		ctx.GetLogger().Debugf("sending cache item %v", d)
		c.sendStatus = 1
		ctx.GetLogger().Debug("send status to 0 after sending tuple")
		select {
		case c.Out <- d:
			ctx.GetLogger().Debugf("sink cache send out %v", d)
		case <-ctx.Done():
			ctx.GetLogger().Debugf("stop sink cache send")
=======
func (c *SyncCache) appendWriteCache(ctx api.StreamContext) error {
	if c.diskSize == c.maxDiskPage {
		// disk full, replace read buffer page
		err := c.deleteDiskPage(ctx, false)
		if err != nil {
			return err
>>>>>>> f89aa77d
		}
		// also delete read buffer which is even older
		c.CacheLength -= c.readBufferPage.L
		ctx.GetLogger().Debug("disk full, remove the last page %v", c.readBufferPage)
		c.readBufferPage.reset()
	}
	err := c.store.Set(strconv.Itoa(c.diskPageTail), c.writeBufferPage)
	if err != nil {
		return fmt.Errorf("fail to store disk cache %v", err)
	} else {
		ctx.GetLogger().Debug("add cache to disk. the new disk buffer page is %v", c.writeBufferPage)
		c.diskPageTail++
		c.diskSize++
		err := c.store.Set("size", c.diskSize)
		if err != nil {
			ctx.GetLogger().Warnf("fail to store disk cache size %v", err)
		}
		// rotate
		if c.diskPageTail == c.maxDiskPage {
			c.diskPageTail = 0
		}
	}
	return nil
}

func (c *SyncCache) insertReadCache(ctx api.StreamContext) error {
	// insert before current head
	head := c.diskPageHead - 1
	if head < 0 {
		head = c.maxDiskPage - 1
	}
	err := c.store.Set(strconv.Itoa(head), c.readBufferPage)
	if err != nil {
		return fmt.Errorf("fail to insert read cache to disk %v", err)
	} else {
		c.diskPageHead = head
		err = c.store.Set("head", c.diskPageHead)
		if err != nil {
			ctx.GetLogger().Warnf("fail to store disk cache size %v", err)
			return err
		}
		// If not full
		if c.diskSize < c.maxDiskPage {
			c.diskSize++
			err = c.store.Set("size", c.diskSize)
			if err != nil {
				ctx.GetLogger().Warnf("fail to store disk cache size %v", err)
			}
		}
	}
	return nil
}

// PopCache not thread safe!
func (c *SyncCache) PopCache(ctx api.StreamContext) (any, bool) {
	ctx.GetLogger().Debugf("poping cache. CacheLength: %d, diskSize: %d", c.CacheLength, c.diskSize)
	if c.readBufferPage.isEmpty() {
		// read from disk or cool list
		if c.diskSize > 0 {
			err := c.loadFromDisk(ctx)
			if err != nil {
				ctx.GetLogger().Error(err)
			}
		} else if !c.writeBufferPage.isEmpty() { // use cool page as the new page
			ctx.GetLogger().Debugf("reading from writeBufferPage: %d", c.CacheLength)
			c.readBufferPage = c.writeBufferPage
			c.writeBufferPage = newPage(c.cacheConf.BufferPageSize)
		}
	}
	result, _ := c.readBufferPage.peak()
	isNotEmpty := c.readBufferPage.delete()
	if isNotEmpty {
		c.CacheLength--
		ctx.GetLogger().Debugf("deleted cache: %d", c.CacheLength)
	}
	ctx.GetLogger().Debugf("deleted cache. CacheLength: %d, diskSize: %d, readPage: %v", c.CacheLength, c.diskSize, c.readBufferPage)
	return result, true
}

// loaded means whether load the page to memory or just drop
func (c *SyncCache) deleteDiskPage(ctx api.StreamContext, loaded bool) error {
	_ = c.store.Delete(strconv.Itoa(c.diskPageHead))
	ctx.GetLogger().Warnf("drop a read page of %d items in memory", c.readBufferPage.L)
	c.diskPageHead++
	c.diskSize--
	if !loaded {
		c.CacheLength -= c.cacheConf.BufferPageSize
	}
	err := c.store.Set("size", c.diskSize)
	if err != nil {
		ctx.GetLogger().Warnf("fail to store disk cache size %v", err)
		return err
	}
	if c.diskPageHead == c.maxDiskPage {
		c.diskPageHead = 0
	}
	err = c.store.Set("head", c.diskPageHead)
	if err != nil {
		ctx.GetLogger().Warnf("fail to store disk cache size %v", err)
		return err
	}
	return nil
}

func (c *SyncCache) loadFromDisk(ctx api.StreamContext) error {
	// load page from the disk
	ctx.GetLogger().Debugf("loading from disk %d. CacheLength: %d, diskSize: %d", c.diskPageTail, c.CacheLength, c.diskSize)
	// caution, must create a new page instance
	p := &page{}
	ok, err := c.store.Get(strconv.Itoa(c.diskPageHead), p)
	if err != nil {
		return fmt.Errorf("fail to load disk cache %v", err)
	} else if !ok {
		return fmt.Errorf("nothing in the disk, should not happen")
	}
	c.readBufferPage = p
	err = c.deleteDiskPage(ctx, true)
	if err != nil {
		return err
	}
	ctx.GetLogger().Debugf("loaded from disk %d. CacheLength: %d, diskSize: %d", c.diskPageTail, c.CacheLength, c.diskSize)
	return nil
}

func (c *SyncCache) initStore(ctx api.StreamContext) error {
	kvTable := path.Join("sink", ctx.GetRuleId()+ctx.GetOpId()+strconv.Itoa(ctx.GetInstanceId()))
	if c.cacheConf.CleanCacheAtStop {
		ctx.GetLogger().Infof("creating cache store %s", kvTable)
		_ = store.DropCacheKV(kvTable)
	}
	var err error
	c.store, err = store.GetCacheKV(kvTable)
	if err != nil {
		return err
	}
	// restore the sink cache from disk
	if !c.cacheConf.CleanCacheAtStop {
		// Save 0 when init and save 1 when close. Wait for close for newly started sink node
		var set int
		ok, _ := c.store.Get("storeSig", &set)
		if ok && set == 0 { // may be saving
			i := 0
			for ; i < 100; i++ {
				time.Sleep(time.Millisecond * 10)
				_, err := c.store.Get("storeSig", &set)
				if err == nil && set == 1 {
					ctx.GetLogger().Infof("waiting for previous cache for %d times", i)
					break
				}
			}
			if i == 100 {
				ctx.GetLogger().Errorf("waiting for previous cache for %d times, exit and drop", i)
			}
		}
		_ = c.store.Set("storeSig", 0)
		ctx.GetLogger().Infof("start to restore cache from disk")
		// restore the disk cache
		var size int
		ok, _ = c.store.Get("size", &size)
		if !ok || size == 0 { // no disk cache
			return nil
		}
		c.diskSize = size
		var head int
		ok, _ = c.store.Get("head", &head)
		if ok {
			c.diskPageHead = head
		}
		var cacheLength int
		ok, _ = c.store.Get("cacheLength", &cacheLength)
		if ok {
			c.CacheLength = cacheLength
		}
		c.diskPageTail = (c.diskPageHead + c.diskSize) % c.maxDiskPage
		ctx.GetLogger().Infof("restored all cache %d. diskSize %d", c.CacheLength, c.diskSize)
	}
	return nil
}

// Flush save memory states to disk.
func (c *SyncCache) Flush(ctx api.StreamContext) {
	ctx.GetLogger().Infof("sink node %s instance cache %d closing", ctx.GetOpId(), ctx.GetInstanceId())
	if c.cacheConf.CleanCacheAtStop {
		kvTable := path.Join("sink", ctx.GetRuleId()+ctx.GetOpId()+strconv.Itoa(ctx.GetInstanceId()))
		ctx.GetLogger().Infof("cleaning cache store %s", kvTable)
		_ = store.DropCacheKV(kvTable)
	} else {
		var err error
		if !c.readBufferPage.isEmpty() {
			err = c.insertReadCache(ctx)
		}
		if !c.writeBufferPage.isEmpty() {
			err = c.appendWriteCache(ctx)
		}
		if err != nil {
			ctx.GetLogger().Error(err)
		} else {
			ctx.GetLogger().Infof("append write cache to disk")
		}
		err = c.store.Set("cacheLength", c.CacheLength)
		if err != nil {
			ctx.GetLogger().Warnf("fail to store disk cache size %v", err)
		}
		_ = c.store.Set("storeSig", 1)
	}
}<|MERGE_RESOLUTION|>--- conflicted
+++ resolved
@@ -23,11 +23,6 @@
 	"github.com/lf-edge/ekuiper/contract/v2/api"
 	"github.com/lf-edge/ekuiper/v2/internal/conf"
 	"github.com/lf-edge/ekuiper/v2/internal/pkg/store"
-<<<<<<< HEAD
-	"github.com/lf-edge/ekuiper/v2/pkg/cast"
-	"github.com/lf-edge/ekuiper/v2/pkg/infra"
-=======
->>>>>>> f89aa77d
 	"github.com/lf-edge/ekuiper/v2/pkg/kv"
 )
 
@@ -151,34 +146,12 @@
 	return nil
 }
 
-<<<<<<< HEAD
-func (c *SyncCache) send(ctx api.StreamContext) {
-	dura, err := cast.ConvertDuration(c.cacheConf.ResendInterval)
-	if err != nil {
-		dura = 0
-		ctx.GetLogger().Warnf("resend interval parse error:%v", err)
-	}
-	if c.CacheLength > 1 && dura > 0 {
-		time.Sleep(dura)
-	}
-	d, ok := c.peakMemCache(ctx)
-	if ok {
-		ctx.GetLogger().Debugf("sending cache item %v", d)
-		c.sendStatus = 1
-		ctx.GetLogger().Debug("send status to 0 after sending tuple")
-		select {
-		case c.Out <- d:
-			ctx.GetLogger().Debugf("sink cache send out %v", d)
-		case <-ctx.Done():
-			ctx.GetLogger().Debugf("stop sink cache send")
-=======
 func (c *SyncCache) appendWriteCache(ctx api.StreamContext) error {
 	if c.diskSize == c.maxDiskPage {
 		// disk full, replace read buffer page
 		err := c.deleteDiskPage(ctx, false)
 		if err != nil {
 			return err
->>>>>>> f89aa77d
 		}
 		// also delete read buffer which is even older
 		c.CacheLength -= c.readBufferPage.L
