// Copyright 2022-2024 EMQ Technologies Co., Ltd.
//
// Licensed under the Apache License, Version 2.0 (the "License");
// you may not use this file except in compliance with the License.
// You may obtain a copy of the License at
//
//     http://www.apache.org/licenses/LICENSE-2.0
//
// Unless required by applicable law or agreed to in writing, software
// distributed under the License is distributed on an "AS IS" BASIS,
// WITHOUT WARRANTIES OR CONDITIONS OF ANY KIND, either express or implied.
// See the License for the specific language governing permissions and
// limitations under the License.

package planner

import (
	"errors"
	"fmt"
	"strings"
	"time"

	"github.com/lf-edge/ekuiper/v2/internal/binder/function"
	"github.com/lf-edge/ekuiper/v2/internal/conf"
	"github.com/lf-edge/ekuiper/v2/internal/pkg/def"
	store2 "github.com/lf-edge/ekuiper/v2/internal/pkg/store"
	"github.com/lf-edge/ekuiper/v2/internal/topo"
	"github.com/lf-edge/ekuiper/v2/internal/topo/node"
	"github.com/lf-edge/ekuiper/v2/internal/topo/operator"
	"github.com/lf-edge/ekuiper/v2/internal/xsql"
	"github.com/lf-edge/ekuiper/v2/pkg/ast"
	"github.com/lf-edge/ekuiper/v2/pkg/errorx"
	"github.com/lf-edge/ekuiper/v2/pkg/kv"
)

func Plan(rule *def.Rule) (*topo.Topo, error) {
	if rule.Sql != "" {
		return PlanSQLWithSourcesAndSinks(rule, nil)
	} else {
		return PlanByGraph(rule)
	}
}

// PlanSQLWithSourcesAndSinks For test only
func PlanSQLWithSourcesAndSinks(rule *def.Rule, mockSourcesProp map[string]map[string]any) (*topo.Topo, error) {
	sql := rule.Sql
	if rule.Actions == nil {
		rule.Actions = []map[string]any{
			{
				"logToMemory": map[string]any{},
			},
		}
	}
	conf.Log.Infof("Init rule with options %+v", rule.Options)
	stmt, err := xsql.GetStatementFromSql(sql)
	if err != nil {
		return nil, err
	}
	// validation
	streamsFromStmt := xsql.GetStreams(stmt)
	// validate stmt
	if err := validateStmt(stmt); err != nil {
		return nil, err
	}
	//if len(sources) > 0 && len(sources) != len(streamsFromStmt) {
	//	return nil, fmt.Errorf("Invalid parameter sources or streams, the length cannot match the statement, expect %d sources.", len(streamsFromStmt))
	//}
	if rule.Options.SendMetaToSink && (len(streamsFromStmt) > 1 || stmt.Dimensions != nil) {
		return nil, fmt.Errorf("Invalid option sendMetaToSink, it can not be applied to window")
	}
	store, err := store2.GetKV("stream")
	if err != nil {
		return nil, err
	}
	// Create the logical plan and optimize. Logical plans are a linked list
	lp, err := createLogicalPlan(stmt, rule.Options, store)
	if err != nil {
		return nil, err
	}
	tp, err := createTopo(rule, lp, mockSourcesProp, streamsFromStmt)
	if err != nil {
		return nil, err
	}
	return tp, nil
}

func validateStmt(stmt *ast.SelectStatement) error {
	var vErr error
	ast.WalkFunc(stmt, func(n ast.Node) bool {
		if validateAbleExpr, ok := n.(ast.ValidateAbleExpr); ok {
			if err := validateAbleExpr.ValidateExpr(); err != nil {
				vErr = err
				return false
			}
		}
		return true
	})
	return vErr
}

func createTopo(rule *def.Rule, lp LogicalPlan, mockSourcesProp map[string]map[string]any, streamsFromStmt []string) (t *topo.Topo, err error) {
	defer func() {
		if err != nil {
			err = errorx.NewWithCode(errorx.ExecutorError, err.Error())
		}
	}()

	// Create topology
	tp, err := topo.NewWithNameAndOptions(rule.Id, rule.Options)
	if err != nil {
		return nil, err
	}
	tp.SetStreams(streamsFromStmt)

	input, _, err := buildOps(lp, tp, rule.Options, mockSourcesProp, streamsFromStmt, 0)
	if err != nil {
		return nil, err
	}
	inputs := []node.Emitter{input}
	// Add actions
	err = buildActions(tp, rule, inputs, len(streamsFromStmt))
	if err != nil {
		return nil, err
	}

	return tp, nil
}

func GetExplainInfoFromLogicalPlan(rule *def.Rule) (string, error) {
	sql := rule.Sql

	conf.Log.Infof("Init rule with options %+v", rule.Options)
	stmt, err := xsql.GetStatementFromSql(sql)
	if err != nil {
		return "", err
	}
	// validation
	streamsFromStmt := xsql.GetStreams(stmt)

	if rule.Options.SendMetaToSink && (len(streamsFromStmt) > 1 || stmt.Dimensions != nil) {
		return "", fmt.Errorf("invalid option sendMetaToSink, it can not be applied to window")
	}
	store, err := store2.GetKV("stream")
	if err != nil {
		return "", err
	}
	// Create logical plan and optimize. Logical plans are a linked list
	lp, err := createLogicalPlan(stmt, rule.Options, store)
	if err != nil {
		return "", err
	}
	return ExplainFromLogicalPlan(lp, rule.Id)
}

func ExplainFromLogicalPlan(lp LogicalPlan, ruleID string) (string, error) {
	var setId func(p LogicalPlan, id int64)
	setId = func(p LogicalPlan, id int64) {
		p.SetID(id)
		children := p.Children()
		for i := 0; i < len(children); i++ {
			id++
			setId(children[i], id)
		}
	}
	setId(lp, 0)
	var getExplainInfo func(p LogicalPlan, level int) string
	getExplainInfo = func(p LogicalPlan, level int) string {
		tmp := ""
		res := ""
		for i := 0; i < level; i++ {
			tmp += "\t"
		}
		p.BuildExplainInfo()
		if info, ok := p.(RuleRuntimeInfo); ok {
			info.BuildSchemaInfo(ruleID)
		}
		// Build the explainInfo of the current layer
		res += tmp + strings.TrimSuffix(p.Explain(), "\n")
		if len(p.Children()) != 0 {
			res += "\n"
			for _, v := range p.Children() {
				res += tmp + getExplainInfo(v, level+1)
				res += "\n"
			}
		}
		return res
	}
	res := getExplainInfo(lp, 0)
	return strings.Trim(res, "\n"), nil
}

func buildOps(lp LogicalPlan, tp *topo.Topo, options *def.RuleOption, sources map[string]map[string]any, streamsFromStmt []string, index int) (node.Emitter, int, error) {
	var inputs []node.Emitter
	newIndex := index
	for _, c := range lp.Children() {
		input, ni, err := buildOps(c, tp, options, sources, streamsFromStmt, newIndex)
		if err != nil {
			return nil, 0, err
		}
		newIndex = ni
		inputs = append(inputs, input)
	}
	newIndex++
	var (
		op  node.Emitter
		err error
	)
	switch t := lp.(type) {
	case *DataSourcePlan:
		srcNode, emitters, indexInc, err := transformSourceNode(tp.GetContext(), t, sources, tp.GetName(), options, newIndex)
		if err != nil {
			return nil, 0, err
		}
		tp.AddSrc(srcNode)
		inputs = []node.Emitter{srcNode}
		op = srcNode
		if len(emitters) > 0 {
			for i, e := range emitters {
				if i < len(emitters)-1 {
					tp.AddOperator(inputs, e)
					inputs = []node.Emitter{e}
				}
				op = e
				newIndex++
			}
		} else {
			newIndex += indexInc
		}
	case *WatermarkPlan:
		op = node.NewWatermarkOp(fmt.Sprintf("%d_watermark", newIndex), t.SendWatermark, t.Emitters, options)
	case *AnalyticFuncsPlan:
		op = Transform(&operator.AnalyticFuncsOp{Funcs: t.funcs, FieldFuncs: t.fieldFuncs}, fmt.Sprintf("%d_analytic", newIndex), options)
	case *IncWindowPlan:
<<<<<<< HEAD
		if t.Condition != nil {
			wfilterOp := Transform(&operator.FilterOp{Condition: t.Condition}, fmt.Sprintf("%d_windowFilter", newIndex), options)
			tp.AddOperator(inputs, wfilterOp)
			inputs = []node.Emitter{wfilterOp}
=======
		l, i, d := convertFromDuration(t.TimeUnit, t.Length, t.Interval, t.Delay)
		var rawInterval int
		switch t.WType {
		case ast.TUMBLING_WINDOW, ast.SESSION_WINDOW:
			rawInterval = t.Length
		case ast.HOPPING_WINDOW:
			rawInterval = t.Interval
>>>>>>> 943c02e1
		}
		op, err = node.NewWindowIncAggOp(fmt.Sprintf("%d_inc_agg_window", newIndex), &node.WindowConfig{
			Type:             t.WType,
			Delay:            d,
			Length:           l,
			Interval:         i,
			RawInterval:      rawInterval,
			CountLength:      t.Length,
			TriggerCondition: t.TriggerCondition,
		}, t.Dimensions, t.IncAggFuncs, options)
		if err != nil {
			return nil, 0, err
		}
	case *WindowPlan:
		if t.condition != nil {
			wfilterOp := Transform(&operator.FilterOp{Condition: t.condition}, fmt.Sprintf("%d_windowFilter", newIndex), options)
			tp.AddOperator(inputs, wfilterOp)
			inputs = []node.Emitter{wfilterOp}
		}
		l, i, d := convertFromDuration(t.timeUnit, t.length, t.interval, t.delay)
		var rawInterval int
		switch t.wtype {
		case ast.TUMBLING_WINDOW, ast.SESSION_WINDOW:
			rawInterval = t.length
		case ast.HOPPING_WINDOW:
			rawInterval = t.interval
		}
		t.ExtractStateFunc()
		op, err = node.NewWindowOp(fmt.Sprintf("%d_window", newIndex), node.WindowConfig{
			Type:             t.wtype,
			Delay:            d,
			Length:           l,
			Interval:         i,
			CountInterval:    t.interval,
			CountLength:      t.length,
			RawInterval:      rawInterval,
			TimeUnit:         t.timeUnit,
			TriggerCondition: t.triggerCondition,
			StateFuncs:       t.stateFuncs,
		}, options)
		if err != nil {
			return nil, 0, err
		}
	case *DedupTriggerPlan:
		op = node.NewDedupTriggerNode(fmt.Sprintf("%d_dedup_trigger", newIndex), options, t.aliasName, t.startField.Name, t.endField.Name, t.nowField.Name, t.expire)
	case *LookupPlan:
		op, err = planLookupSource(tp.GetContext(), t, options)
	case *JoinAlignPlan:
		op, err = node.NewJoinAlignNode(fmt.Sprintf("%d_join_aligner", newIndex), t.Emitters, t.Sizes, options)
	case *JoinPlan:
		op = Transform(&operator.JoinOp{Joins: t.joins, From: t.from}, fmt.Sprintf("%d_join", newIndex), options)
	case *FilterPlan:
		t.ExtractStateFunc()
		op = Transform(&operator.FilterOp{Condition: t.condition, StateFuncs: t.stateFuncs}, fmt.Sprintf("%d_filter", newIndex), options)
	case *AggregatePlan:
		op = Transform(&operator.AggregateOp{Dimensions: t.dimensions}, fmt.Sprintf("%d_aggregate", newIndex), options)
	case *HavingPlan:
		t.ExtractStateFunc()
		op = Transform((&operator.HavingOp{Condition: t.condition, StateFuncs: t.stateFuncs, IsIncAgg: t.IsIncAgg}), fmt.Sprintf("%d_having", newIndex), options)
	case *OrderPlan:
		op = Transform(&operator.OrderOp{SortFields: t.SortFields}, fmt.Sprintf("%d_order", newIndex), options)
	case *ProjectPlan:
		op = Transform(&operator.ProjectOp{ColNames: t.colNames, AliasNames: t.aliasNames, AliasFields: t.aliasFields, ExprFields: t.exprFields, ExceptNames: t.exceptNames, IsAggregate: t.isAggregate, AllWildcard: t.allWildcard, WildcardEmitters: t.wildcardEmitters, ExprNames: t.exprNames, SendMeta: t.sendMeta, SendNil: t.sendNil, LimitCount: t.limitCount, EnableLimit: t.enableLimit}, fmt.Sprintf("%d_project", newIndex), options)
	case *ProjectSetPlan:
		op = Transform(&operator.ProjectSetOperator{SrfMapping: t.SrfMapping, LimitCount: t.limitCount, EnableLimit: t.enableLimit}, fmt.Sprintf("%d_projectset", newIndex), options)
	case *WindowFuncPlan:
		op = Transform(&operator.WindowFuncOperator{WindowFuncField: t.windowFuncField}, fmt.Sprintf("%d_windowFunc", newIndex), options)
	default:
		err = fmt.Errorf("unknown logical plan %v", t)
	}
	if err != nil {
		return nil, 0, err
	}
	if onode, ok := op.(node.OperatorNode); ok {
		tp.AddOperator(inputs, onode)
	}
	return op, newIndex, nil
}

func convertFromDuration(timeUnit ast.Token, length, interval int, delay int64) (time.Duration, time.Duration, time.Duration) {
	var unit time.Duration
	switch timeUnit {
	case ast.DD:
		unit = 24 * time.Hour
	case ast.HH:
		unit = time.Hour
	case ast.MI:
		unit = time.Minute
	case ast.SS:
		unit = time.Second
	case ast.MS:
		unit = time.Millisecond
	}
	return time.Duration(length) * unit, time.Duration(interval) * unit, time.Duration(delay) * unit
}

func CreateLogicalPlan(stmt *ast.SelectStatement, opt *def.RuleOption, store kv.KeyValue) (lp LogicalPlan, err error) {
	return createLogicalPlan(stmt, opt, store)
}

func createLogicalPlan(stmt *ast.SelectStatement, opt *def.RuleOption, store kv.KeyValue) (lp LogicalPlan, err error) {
	defer func() {
		if err != nil {
			err = errorx.NewWithCode(errorx.PlanError, err.Error())
		}
	}()
	dimensions := stmt.Dimensions
	var (
		p        LogicalPlan
		children []LogicalPlan
		// If there are tables, the plan graph will be different for join/window
		lookupTableChildren map[string]*ast.Options
		scanTableChildren   []LogicalPlan
		scanTableEmitters   []string
		scanTableSizes      []int
		streamEmitters      []string
		w                   *ast.Window
		ds                  ast.Dimensions
	)

	streamStmts, analyticFuncs, analyticFieldFuncs, err := decorateStmt(stmt, store)
	if err != nil {
		return nil, err
	}
	windowFuncFields, incAggFields := rewriteStmt(stmt, opt)

	for _, sInfo := range streamStmts {
		if sInfo.stmt.StreamType == ast.TypeTable && sInfo.stmt.Options.KIND == ast.StreamKindLookup {
			if lookupTableChildren == nil {
				lookupTableChildren = make(map[string]*ast.Options)
			}
			lookupTableChildren[string(sInfo.stmt.Name)] = sInfo.stmt.Options
		} else {
			p = DataSourcePlan{
				name:         sInfo.stmt.Name,
				streamStmt:   sInfo.stmt,
				streamFields: sInfo.schema.ToJsonSchema(),
				isSchemaless: sInfo.schema == nil,
				iet:          opt.IsEventTime,
				allMeta:      opt.SendMetaToSink,
			}.Init()
			if sInfo.stmt.StreamType == ast.TypeStream {
				children = append(children, p)
				streamEmitters = append(streamEmitters, string(sInfo.stmt.Name))
			} else {
				scanTableChildren = append(scanTableChildren, p)
				scanTableEmitters = append(scanTableEmitters, string(sInfo.stmt.Name))
				tableSize := sInfo.stmt.Options.RETAIN_SIZE
				if tableSize == 0 {
					switch sInfo.stmt.Options.TYPE {
					// If retainSize is not set, file table will try to read all the content in it
					case "", "file":
						// TODO use interface to determine if the table is batch like file
						tableSize = MaxRetainSize
					default:
						tableSize = DefaultRetainSize
					}
				}
				scanTableSizes = append(scanTableSizes, tableSize)
			}
		}
	}
	hasWindow := dimensions != nil && dimensions.GetWindow() != nil
	if opt.IsEventTime {
		p = WatermarkPlan{
			SendWatermark: hasWindow,
			Emitters:      streamEmitters,
		}.Init()
		p.SetChildren(children)
		children = []LogicalPlan{p}
	}
	if len(analyticFuncs) > 0 || len(analyticFieldFuncs) > 0 {
		p = AnalyticFuncsPlan{
			funcs:      analyticFuncs,
			fieldFuncs: analyticFieldFuncs,
		}.Init()
		p.SetChildren(children)
		children = []LogicalPlan{p}
	}
	if dimensions != nil {
		w = dimensions.GetWindow()
		if w != nil {
			if len(children) == 0 {
				return nil, errors.New("cannot run window for TABLE sources")
			}
			if len(incAggFields) > 0 {
				incWp := IncWindowPlan{
<<<<<<< HEAD
					WType:       w.WindowType,
					Length:      int(w.Length.Val),
					Dimensions:  dimensions.GetGroups(),
					IncAggFuncs: incAggFields,
					Condition:   w.Filter,
=======
					WType:            w.WindowType,
					Dimensions:       dimensions.GetGroups(),
					IncAggFuncs:      incAggFields,
					TriggerCondition: w.TriggerCondition,
>>>>>>> 943c02e1
				}.Init()
				if w.Length != nil {
					incWp.Length = int(w.Length.Val)
				}
				if w.Interval != nil {
					incWp.Interval = int(w.Interval.Val)
				}
				if w.Delay != nil {
					incWp.Delay = w.Delay.Val
				}
				if w.TimeUnit != nil {
					incWp.TimeUnit = w.TimeUnit.Val
				}
				incWp = incWp.Init()
				incWp.SetChildren(children)
				children = []LogicalPlan{incWp}
				p = incWp
			} else {
				wp := WindowPlan{
					wtype:       w.WindowType,
					length:      int(w.Length.Val),
					isEventTime: opt.IsEventTime,
				}.Init()
				if w.Delay != nil {
					wp.delay = w.Delay.Val
				}
				if w.Interval != nil {
					wp.interval = int(w.Interval.Val)
				} else if w.WindowType == ast.COUNT_WINDOW {
					// if no interval value is set, and it's a count window, then set interval to length value.
					wp.interval = int(w.Length.Val)
				}
				if w.TimeUnit != nil {
					wp.timeUnit = w.TimeUnit.Val
				}
				if w.Filter != nil {
					wp.condition = w.Filter
				}
				if w.TriggerCondition != nil {
					wp.triggerCondition = w.TriggerCondition
				}
				// TODO calculate limit
				// TODO incremental aggregate
				wp.SetChildren(children)
				children = []LogicalPlan{wp}
				p = wp
			}
		}
	}
	if stmt.Joins != nil {
		if len(lookupTableChildren) == 0 && len(scanTableChildren) == 0 && w == nil {
			return nil, errors.New("a time window or count window is required to join multiple streams")
		}
		if len(lookupTableChildren) > 0 {
			var joins []ast.Join
			for _, join := range stmt.Joins {
				if streamOpt, ok := lookupTableChildren[join.Name]; ok {
					lookupPlan := LookupPlan{
						joinExpr: join,
						options:  streamOpt,
					}
					if !lookupPlan.validateAndExtractCondition() {
						return nil, fmt.Errorf("join condition %s is invalid, at least one equi-join predicate is required", join.Expr)
					}
					p = lookupPlan.Init()
					p.SetChildren(children)
					children = []LogicalPlan{p}
					delete(lookupTableChildren, join.Name)
				} else {
					joins = append(joins, join)
				}
			}
			if len(lookupTableChildren) > 0 {
				return nil, fmt.Errorf("cannot find lookup table %v in any join", lookupTableChildren)
			}
			stmt.Joins = joins
		}
		// Not all joins are lookup joins, so we need to create a join plan for the remaining joins
		if len(stmt.Joins) > 0 {
			if len(scanTableChildren) > 0 {
				p = JoinAlignPlan{
					Emitters: scanTableEmitters,
					Sizes:    scanTableSizes,
				}.Init()
				p.SetChildren(append(children, scanTableChildren...))
				children = []LogicalPlan{p}
			}
			p = JoinPlan{
				from:  stmt.Sources[0].(*ast.Table),
				joins: stmt.Joins,
			}.Init()
			p.SetChildren(children)
			children = []LogicalPlan{p}
		}
	}
	if stmt.Condition != nil {
		p = FilterPlan{
			condition: stmt.Condition,
		}.Init()
		p.SetChildren(children)
		children = []LogicalPlan{p}
	}
	if dimensions != nil && len(incAggFields) < 1 {
		ds = dimensions.GetGroups()
		if ds != nil && len(ds) > 0 {
			p = AggregatePlan{
				dimensions: ds,
			}.Init()
			p.SetChildren(children)
			children = []LogicalPlan{p}
		}
	}
	if stmt.Having != nil {
		p = HavingPlan{
			condition: stmt.Having,
			IsIncAgg:  len(incAggFields) > 0,
		}.Init()
		p.SetChildren(children)
		children = []LogicalPlan{p}
	}
	if len(windowFuncFields) > 0 {
		for _, wf := range windowFuncFields {
			p = WindowFuncPlan{
				windowFuncField: wf,
			}.Init()
			p.SetChildren(children)
			children = []LogicalPlan{p}
		}
	}
	if stmt.SortFields != nil {
		p = OrderPlan{
			SortFields: stmt.SortFields,
		}.Init()
		p.SetChildren(children)
		children = []LogicalPlan{p}
	}
	srfMapping := extractSRFMapping(stmt)
	if stmt.Fields != nil {
		// extract dedup trigger op
		fields := make([]ast.Field, 0, len(stmt.Fields))
		for _, field := range stmt.Fields {
			if field.Expr != nil {
				var (
					exp  *ast.Expr
					name string
					fc   *ast.Call
				)
				if f, ok := field.Expr.(*ast.FieldRef); ok {
					if f.AliasRef != nil && f.AliasRef.Expression != nil {
						if wf, ok := f.AliasRef.Expression.(*ast.Call); ok && wf.FuncType == ast.FuncTypeTrigger {
							exp = &f.AliasRef.Expression
							name = field.AName
							fc = wf
						}
					}
				} else if f, ok := field.Expr.(*ast.Call); ok && f.FuncType == ast.FuncTypeTrigger {
					name = field.Name
					exp = &field.Expr
					fc = f
				}
				if exp != nil {
					p = DedupTriggerPlan{
						aliasName:  name,
						startField: fc.Args[0].(*ast.FieldRef),
						endField:   fc.Args[1].(*ast.FieldRef),
						nowField:   fc.Args[2].(*ast.FieldRef),
						expire:     fc.Args[3].(*ast.IntegerLiteral).Val,
					}.Init()
					p.SetChildren(children)
					children = []LogicalPlan{p}

					*exp = &ast.FieldRef{
						StreamName: ast.DefaultStream,
						Name:       name,
					}
				}
			}
			fields = append(fields, field)
		}
		enableLimit := false
		limitCount := 0
		if stmt.Limit != nil && len(srfMapping) == 0 {
			enableLimit = true
			limitCount = int(stmt.Limit.(*ast.LimitExpr).LimitCount.Val)
		}
		p = ProjectPlan{
			fields:      fields,
			isAggregate: xsql.WithAggFields(stmt) && len(incAggFields) < 1,
			sendMeta:    opt.SendMetaToSink,
			sendNil:     opt.SendNil,
			enableLimit: enableLimit,
			limitCount:  limitCount,
		}.Init()
		p.SetChildren(children)
		children = []LogicalPlan{p}
	}

	if len(srfMapping) > 0 {
		enableLimit := false
		limitCount := 0
		if stmt.Limit != nil {
			enableLimit = true
			limitCount = int(stmt.Limit.(*ast.LimitExpr).LimitCount.Val)
		}
		p = ProjectSetPlan{
			SrfMapping:  srfMapping,
			enableLimit: enableLimit,
			limitCount:  limitCount,
		}.Init()
		p.SetChildren(children)
	}

	return optimize(p)
}

// extractSRFMapping extracts the set-returning-function in the field
func extractSRFMapping(stmt *ast.SelectStatement) map[string]struct{} {
	m := make(map[string]struct{})
	for _, field := range stmt.Fields {
		var curExpr ast.Expr
		var name string
		if len(field.AName) > 0 {
			curExpr = field.Expr.(*ast.FieldRef).AliasRef.Expression
			name = field.AName
		} else {
			curExpr = field.Expr
			name = field.Name
		}
		if f, ok := curExpr.(*ast.Call); ok && f.FuncType == ast.FuncTypeSrf {
			m[name] = struct{}{}
		}
	}
	return m
}

func Transform(op node.UnOperation, name string, options *def.RuleOption) *node.UnaryOperator {
	unaryOperator := node.New(name, options)
	unaryOperator.SetOperation(op)
	return unaryOperator
}

func extractWindowFuncFields(stmt *ast.SelectStatement) []ast.Field {
	windowFuncFields := make([]ast.Field, 0)
	windowFunctionCount := 0
	ast.WalkFunc(stmt.Fields, func(n ast.Node) bool {
		switch wf := n.(type) {
		case *ast.Call:
			if wf.FuncType == ast.FuncTypeWindow {
				newWf := &ast.Call{
					Name:     wf.Name,
					FuncType: wf.FuncType,
					Args:     wf.Args,
				}
				windowFunctionCount++
				newName := fmt.Sprintf("wf_%s_%d", wf.Name, windowFunctionCount)
				newField := ast.Field{
					Name: newName,
					Expr: newWf,
				}
				newFieldRef := &ast.FieldRef{
					Name: newName,
				}
				windowFuncFields = append(windowFuncFields, newField)
				rewriteIntoBypass(newFieldRef, wf)
			}
		}
		return true
	})
	return windowFuncFields
}

// rewrite stmt will do following things:
// 1. extract and rewrite the window function
// 2. extract and rewrite the aggregation function
func rewriteStmt(stmt *ast.SelectStatement, opt *def.RuleOption) ([]ast.Field, []*ast.Field) {
	windowFunctionPlanField := extractWindowFuncFields(stmt)
	incAggWindowPlanField := rewriteIfIncAggStmt(stmt, opt)
	return windowFunctionPlanField, incAggWindowPlanField
}

func rewriteIfIncAggStmt(stmt *ast.SelectStatement, opt *def.RuleOption) []*ast.Field {
	if opt.PlanOptimizeStrategy == nil {
		return nil
	}
	if !opt.PlanOptimizeStrategy.EnableIncrementalWindow {
		return nil
	}
	if stmt.Dimensions == nil {
		return nil
	}
	if stmt.Dimensions.GetWindow() == nil {
		return nil
	}
	if !supportedWindowType(stmt.Dimensions.GetWindow()) {
		return nil
	}
	// TODO: support join later
	if stmt.Joins != nil {
		return nil
	}
	index := 0
	incAggFields, canIncAgg := extractNodeIncAgg(stmt.Fields, &index)
	if !canIncAgg {
		return nil
	}
	incAggHavingFields, _ := extractNodeIncAgg(stmt.Having, &index)
	return append(incAggFields, incAggHavingFields...)
}

func extractNodeIncAgg(node ast.Node, index *int) ([]*ast.Field, bool) {
	canIncAgg := true
	hasAgg := false
	ast.WalkFunc(node, func(n ast.Node) bool {
		switch f := n.(type) {
		case *ast.Call:
			if f.FuncType == ast.FuncTypeAgg {
				hasAgg = true
				if !function.IsSupportedIncAgg(f.Name) {
					canIncAgg = false
					return false
				}
			}
		}
		return true
	})
	if !hasAgg {
		return nil, false
	}
	if !canIncAgg {
		return nil, false
	}
	incAggFuncFields := make([]*ast.Field, 0)
	ast.WalkFunc(node, func(n ast.Node) bool {
		switch aggFunc := n.(type) {
		case *ast.Call:
			if aggFunc.FuncType == ast.FuncTypeAgg {
				if function.IsSupportedIncAgg(aggFunc.Name) {
					*index++
					newAggFunc := &ast.Call{
						Name:     fmt.Sprintf("inc_%s", aggFunc.Name),
						FuncType: ast.FuncTypeScalar,
						Args:     aggFunc.Args,
						FuncId:   *index,
					}
					name := fmt.Sprintf("inc_agg_col_%v", *index)
					newField := &ast.Field{
						Name: name,
						Expr: newAggFunc,
					}
					incAggFuncFields = append(incAggFuncFields, newField)
					newFieldRef := &ast.FieldRef{
						StreamName: ast.DefaultStream,
						Name:       name,
					}
					rewriteIntoBypass(newFieldRef, aggFunc)
				}
			}
		}
		return true
	})
	return incAggFuncFields, true
}

func rewriteIntoBypass(newFieldRef *ast.FieldRef, f *ast.Call) {
	f.FuncType = ast.FuncTypeScalar
	f.Args = []ast.Expr{newFieldRef}
	f.Name = "bypass"
}

func supportedWindowType(window *ast.Window) bool {
	_, ok := supportedWType[window.WindowType]
	if !ok {
		return false
	}
	// TODO: support it later
	if window.Filter != nil {
		return false
	}
	if window.WindowType == ast.COUNT_WINDOW {
		if window.Interval != nil {
			return false
		}
	}
	return true
}

var supportedWType = map[ast.WindowType]struct{}{
	ast.COUNT_WINDOW:    {},
	ast.SLIDING_WINDOW:  {},
	ast.TUMBLING_WINDOW: {},
}<|MERGE_RESOLUTION|>--- conflicted
+++ resolved
@@ -231,12 +231,11 @@
 	case *AnalyticFuncsPlan:
 		op = Transform(&operator.AnalyticFuncsOp{Funcs: t.funcs, FieldFuncs: t.fieldFuncs}, fmt.Sprintf("%d_analytic", newIndex), options)
 	case *IncWindowPlan:
-<<<<<<< HEAD
 		if t.Condition != nil {
 			wfilterOp := Transform(&operator.FilterOp{Condition: t.Condition}, fmt.Sprintf("%d_windowFilter", newIndex), options)
 			tp.AddOperator(inputs, wfilterOp)
 			inputs = []node.Emitter{wfilterOp}
-=======
+		}
 		l, i, d := convertFromDuration(t.TimeUnit, t.Length, t.Interval, t.Delay)
 		var rawInterval int
 		switch t.WType {
@@ -244,7 +243,6 @@
 			rawInterval = t.Length
 		case ast.HOPPING_WINDOW:
 			rawInterval = t.Interval
->>>>>>> 943c02e1
 		}
 		op, err = node.NewWindowIncAggOp(fmt.Sprintf("%d_inc_agg_window", newIndex), &node.WindowConfig{
 			Type:             t.WType,
@@ -432,18 +430,12 @@
 			}
 			if len(incAggFields) > 0 {
 				incWp := IncWindowPlan{
-<<<<<<< HEAD
-					WType:       w.WindowType,
-					Length:      int(w.Length.Val),
-					Dimensions:  dimensions.GetGroups(),
-					IncAggFuncs: incAggFields,
-					Condition:   w.Filter,
-=======
 					WType:            w.WindowType,
+					Length:           int(w.Length.Val),
 					Dimensions:       dimensions.GetGroups(),
 					IncAggFuncs:      incAggFields,
+					Condition:        w.Filter,
 					TriggerCondition: w.TriggerCondition,
->>>>>>> 943c02e1
 				}.Init()
 				if w.Length != nil {
 					incWp.Length = int(w.Length.Val)
