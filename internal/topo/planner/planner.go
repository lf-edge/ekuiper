// Copyright 2022-2023 EMQ Technologies Co., Ltd.
//
// Licensed under the Apache License, Version 2.0 (the "License");
// you may not use this file except in compliance with the License.
// You may obtain a copy of the License at
//
//     http://www.apache.org/licenses/LICENSE-2.0
//
// Unless required by applicable law or agreed to in writing, software
// distributed under the License is distributed on an "AS IS" BASIS,
// WITHOUT WARRANTIES OR CONDITIONS OF ANY KIND, either express or implied.
// See the License for the specific language governing permissions and
// limitations under the License.

package planner

import (
	"errors"
	"fmt"

	"github.com/lf-edge/ekuiper/internal/conf"
	store2 "github.com/lf-edge/ekuiper/internal/pkg/store"
	"github.com/lf-edge/ekuiper/internal/topo"
	"github.com/lf-edge/ekuiper/internal/topo/node"
	"github.com/lf-edge/ekuiper/internal/topo/operator"
	"github.com/lf-edge/ekuiper/internal/xsql"
	"github.com/lf-edge/ekuiper/pkg/api"
	"github.com/lf-edge/ekuiper/pkg/ast"
	"github.com/lf-edge/ekuiper/pkg/kv"
)

func Plan(rule *api.Rule) (*topo.Topo, error) {
	if rule.Sql != "" {
		return PlanSQLWithSourcesAndSinks(rule, nil, nil)
	} else {
		return PlanByGraph(rule)
	}
}

// PlanSQLWithSourcesAndSinks For test only
func PlanSQLWithSourcesAndSinks(rule *api.Rule, sources []*node.SourceNode, sinks []*node.SinkNode) (*topo.Topo, error) {
	sql := rule.Sql

	conf.Log.Infof("Init rule with options %+v", rule.Options)
	stmt, err := xsql.GetStatementFromSql(sql)
	if err != nil {
		return nil, err
	}
	// validation
	streamsFromStmt := xsql.GetStreams(stmt)
	//if len(sources) > 0 && len(sources) != len(streamsFromStmt) {
	//	return nil, fmt.Errorf("Invalid parameter sources or streams, the length cannot match the statement, expect %d sources.", len(streamsFromStmt))
	//}
	if rule.Options.SendMetaToSink && (len(streamsFromStmt) > 1 || stmt.Dimensions != nil) {
		return nil, fmt.Errorf("Invalid option sendMetaToSink, it can not be applied to window")
	}
	store, err := store2.GetKV("stream")
	if err != nil {
		return nil, err
	}
	// Create the logical plan and optimize. Logical plans are a linked list
	lp, err := createLogicalPlan(stmt, rule.Options, store)
	if err != nil {
		return nil, err
	}
	tp, err := createTopo(rule, lp, sources, sinks, streamsFromStmt)
	if err != nil {
		return nil, err
	}
	return tp, nil
}

func createTopo(rule *api.Rule, lp LogicalPlan, sources []*node.SourceNode, sinks []*node.SinkNode, streamsFromStmt []string) (*topo.Topo, error) {
	// Create topology
	tp, err := topo.NewWithNameAndQos(rule.Id, rule.Options.Qos, rule.Options.CheckpointInterval)
	if err != nil {
		return nil, err
	}

	input, _, err := buildOps(lp, tp, rule.Options, sources, streamsFromStmt, 0)
	if err != nil {
		return nil, err
	}
	inputs := []api.Emitter{input}
	// Add actions
	if len(sinks) > 0 { // For use of mock sink in testing
		for _, sink := range sinks {
			tp.AddSink(inputs, sink)
		}
	} else {
		for i, m := range rule.Actions {
			for name, action := range m {
				props, ok := action.(map[string]interface{})
				if !ok {
					return nil, fmt.Errorf("expect map[string]interface{} type for the action properties, but found %v", action)
				}
				tp.AddSink(inputs, node.NewSinkNode(fmt.Sprintf("%s_%d", name, i), name, props))
			}
		}
	}

	return tp, nil
}

func buildOps(lp LogicalPlan, tp *topo.Topo, options *api.RuleOption, sources []*node.SourceNode, streamsFromStmt []string, index int) (api.Emitter, int, error) {
	var inputs []api.Emitter
	newIndex := index
	for _, c := range lp.Children() {
		input, ni, err := buildOps(c, tp, options, sources, streamsFromStmt, newIndex)
		if err != nil {
			return nil, 0, err
		}
		newIndex = ni
		inputs = append(inputs, input)
	}
	newIndex++
	var (
		op  api.Emitter
		err error
	)
	switch t := lp.(type) {
	case *DataSourcePlan:
		srcNode, err := transformSourceNode(t, sources, options)
		if err != nil {
			return nil, 0, err
		}
		tp.AddSrc(srcNode)
		inputs = []api.Emitter{srcNode}
		op = srcNode
	case *WatermarkPlan:
		op = node.NewWatermarkOp(fmt.Sprintf("%d_watermark", newIndex), t.SendWatermark, t.Emitters, options)
	case *AnalyticFuncsPlan:
		op = Transform(&operator.AnalyticFuncsOp{Funcs: t.funcs}, fmt.Sprintf("%d_analytic", newIndex), options)
	case *WindowPlan:
		if t.condition != nil {
			wfilterOp := Transform(&operator.FilterOp{Condition: t.condition}, fmt.Sprintf("%d_windowFilter", newIndex), options)
			wfilterOp.SetConcurrency(options.Concurrency)
			tp.AddOperator(inputs, wfilterOp)
			inputs = []api.Emitter{wfilterOp}
		}
		l, i, d := convertFromDuration(t)
		var rawInterval int
		switch t.wtype {
		case ast.TUMBLING_WINDOW, ast.SESSION_WINDOW:
			rawInterval = t.length
		case ast.HOPPING_WINDOW:
			rawInterval = t.interval
		}
		op, err = node.NewWindowOp(fmt.Sprintf("%d_window", newIndex), node.WindowConfig{
<<<<<<< HEAD
			Type:             t.wtype,
			Length:           l,
			Interval:         i,
			RawInterval:      rawInterval,
			TimeUnit:         t.timeUnit,
			TriggerCondition: t.triggerCondition,
=======
			Type:        t.wtype,
			Delay:       d,
			Length:      l,
			Interval:    i,
			RawInterval: rawInterval,
			TimeUnit:    t.timeUnit,
>>>>>>> f1e4a13e
		}, options)
		if err != nil {
			return nil, 0, err
		}
	case *LookupPlan:
		op, err = node.NewLookupNode(t.joinExpr.Name, t.fields, t.keys, t.joinExpr.JoinType, t.valvars, t.options, options)
	case *JoinAlignPlan:
		op, err = node.NewJoinAlignNode(fmt.Sprintf("%d_join_aligner", newIndex), t.Emitters, options)
	case *JoinPlan:
		op = Transform(&operator.JoinOp{Joins: t.joins, From: t.from}, fmt.Sprintf("%d_join", newIndex), options)
	case *FilterPlan:
		op = Transform(&operator.FilterOp{Condition: t.condition}, fmt.Sprintf("%d_filter", newIndex), options)
	case *AggregatePlan:
		op = Transform(&operator.AggregateOp{Dimensions: t.dimensions}, fmt.Sprintf("%d_aggregate", newIndex), options)
	case *HavingPlan:
		op = Transform(&operator.HavingOp{Condition: t.condition}, fmt.Sprintf("%d_having", newIndex), options)
	case *OrderPlan:
		op = Transform(&operator.OrderOp{SortFields: t.SortFields}, fmt.Sprintf("%d_order", newIndex), options)
	case *ProjectPlan:
		op = Transform(&operator.ProjectOp{ColNames: t.colNames, AliasNames: t.aliasNames, AliasFields: t.aliasFields, ExprFields: t.exprFields, IsAggregate: t.isAggregate, AllWildcard: t.allWildcard, WildcardEmitters: t.wildcardEmitters, ExprNames: t.exprNames, SendMeta: t.sendMeta}, fmt.Sprintf("%d_project", newIndex), options)
	case *ProjectSetPlan:
		op = Transform(&operator.ProjectSetOperator{SrfMapping: t.SrfMapping}, fmt.Sprintf("%d_projectset", newIndex), options)
	default:
		err = fmt.Errorf("unknown logical plan %v", t)
	}
	if err != nil {
		return nil, 0, err
	}
	if uop, ok := op.(*node.UnaryOperator); ok {
		uop.SetConcurrency(options.Concurrency)
	}
	if onode, ok := op.(node.OperatorNode); ok {
		tp.AddOperator(inputs, onode)
	}
	return op, newIndex, nil
}

func convertFromUnit(t ast.Token, v int64) int64 {
	unit := 1
	switch t {
	case ast.DD:
		unit = 24 * 3600 * 1000
	case ast.HH:
		unit = 3600 * 1000
	case ast.MI:
		unit = 60 * 1000
	case ast.SS:
		unit = 1000
	case ast.MS:
		unit = 1
	}
	return int64(unit) * v
}

func convertFromDuration(t *WindowPlan) (int64, int64, int64) {
	var unit int64 = 1
	switch t.timeUnit {
	case ast.DD:
		unit = 24 * 3600 * 1000
	case ast.HH:
		unit = 3600 * 1000
	case ast.MI:
		unit = 60 * 1000
	case ast.SS:
		unit = 1000
	case ast.MS:
		unit = 1
	}
	return int64(t.length) * unit, int64(t.interval) * unit, t.delay * unit
}

func transformSourceNode(t *DataSourcePlan, sources []*node.SourceNode, options *api.RuleOption) (*node.SourceNode, error) {
	isSchemaless := t.isSchemaless
	switch t.streamStmt.StreamType {
	case ast.TypeStream:
		var (
			pp  node.UnOperation
			err error
		)
		if t.iet || (!isSchemaless && (t.streamStmt.Options.STRICT_VALIDATION || t.isBinary)) {
			pp, err = operator.NewPreprocessor(isSchemaless, t.streamFields, t.allMeta, t.metaFields, t.iet, t.timestampField, t.timestampFormat, t.isBinary, t.streamStmt.Options.STRICT_VALIDATION)
			if err != nil {
				return nil, err
			}
		}
		var srcNode *node.SourceNode
		if len(sources) == 0 {
			var sourceNode *node.SourceNode
			schema := t.streamFields
			if t.isSchemaless {
				schema = nil
			}
			sourceNode = node.NewSourceNode(string(t.name), t.streamStmt.StreamType, pp, t.streamStmt.Options, options.SendError, schema)
			srcNode = sourceNode
		} else {
			srcNode = getMockSource(sources, string(t.name))
			if srcNode == nil {
				return nil, fmt.Errorf("can't find predefined source %s", t.name)
			}
		}
		return srcNode, nil
	case ast.TypeTable:
		pp, err := operator.NewTableProcessor(isSchemaless, string(t.name), t.streamFields, t.streamStmt.Options)
		if err != nil {
			return nil, err
		}
		var srcNode *node.SourceNode
		if len(sources) > 0 {
			srcNode = getMockSource(sources, string(t.name))
		}
		if srcNode == nil {
			schema := t.streamFields
			if t.isSchemaless {
				schema = nil
			}
			srcNode = node.NewSourceNode(string(t.name), t.streamStmt.StreamType, pp, t.streamStmt.Options, options.SendError, schema)
		}
		return srcNode, nil
	}
	return nil, fmt.Errorf("unknown stream type %d", t.streamStmt.StreamType)
}

func getMockSource(sources []*node.SourceNode, name string) *node.SourceNode {
	for _, source := range sources {
		if name == source.GetName() {
			return source
		}
	}
	return nil
}

func createLogicalPlan(stmt *ast.SelectStatement, opt *api.RuleOption, store kv.KeyValue) (LogicalPlan, error) {
	dimensions := stmt.Dimensions
	var (
		p        LogicalPlan
		children []LogicalPlan
		// If there are tables, the plan graph will be different for join/window
		lookupTableChildren map[string]*ast.Options
		scanTableChildren   []LogicalPlan
		scanTableEmitters   []string
		streamEmitters      []string
		w                   *ast.Window
		ds                  ast.Dimensions
	)

	streamStmts, analyticFuncs, err := decorateStmt(stmt, store)
	if err != nil {
		return nil, err
	}

	for _, sInfo := range streamStmts {
		if sInfo.stmt.StreamType == ast.TypeTable && sInfo.stmt.Options.KIND == ast.StreamKindLookup {
			if lookupTableChildren == nil {
				lookupTableChildren = make(map[string]*ast.Options)
			}
			lookupTableChildren[string(sInfo.stmt.Name)] = sInfo.stmt.Options
		} else {
			p = DataSourcePlan{
				name:         sInfo.stmt.Name,
				streamStmt:   sInfo.stmt,
				streamFields: sInfo.schema.ToJsonSchema(),
				isSchemaless: sInfo.schema == nil,
				iet:          opt.IsEventTime,
				allMeta:      opt.SendMetaToSink,
			}.Init()
			if sInfo.stmt.StreamType == ast.TypeStream {
				children = append(children, p)
				streamEmitters = append(streamEmitters, string(sInfo.stmt.Name))
			} else {
				scanTableChildren = append(scanTableChildren, p)
				scanTableEmitters = append(scanTableEmitters, string(sInfo.stmt.Name))
			}
		}
	}
	hasWindow := dimensions != nil && dimensions.GetWindow() != nil
	if opt.IsEventTime {
		p = WatermarkPlan{
			SendWatermark: hasWindow,
			Emitters:      streamEmitters,
		}.Init()
		p.SetChildren(children)
		children = []LogicalPlan{p}
	}
	if len(analyticFuncs) > 0 {
		p = AnalyticFuncsPlan{
			funcs: analyticFuncs,
		}.Init()
		p.SetChildren(children)
		children = []LogicalPlan{p}
	}
	if dimensions != nil {
		w = dimensions.GetWindow()
		if w != nil {
			if len(children) == 0 {
				return nil, errors.New("cannot run window for TABLE sources")
			}
			wp := WindowPlan{
				wtype:       w.WindowType,
				length:      w.Length.Val,
				isEventTime: opt.IsEventTime,
			}.Init()
			if w.Delay != nil {
				wp.delay = int64(w.Delay.Val)
			}
			if w.Interval != nil {
				wp.interval = w.Interval.Val
			} else if w.WindowType == ast.COUNT_WINDOW {
				// if no interval value is set, and it's a count window, then set interval to length value.
				wp.interval = w.Length.Val
			}
			if w.TimeUnit != nil {
				wp.timeUnit = w.TimeUnit.Val
			}
			if w.Filter != nil {
				wp.condition = w.Filter
			}
			if w.TriggerCondition != nil {
				wp.triggerCondition = w.TriggerCondition
			}
			// TODO calculate limit
			// TODO incremental aggregate
			wp.SetChildren(children)
			children = []LogicalPlan{wp}
			p = wp
		}
	}
	if stmt.Joins != nil {
		if len(lookupTableChildren) == 0 && len(scanTableChildren) == 0 && w == nil {
			return nil, errors.New("a time window or count window is required to join multiple streams")
		}
		if len(lookupTableChildren) > 0 {
			var joins []ast.Join
			for _, join := range stmt.Joins {
				if streamOpt, ok := lookupTableChildren[join.Name]; ok {
					lookupPlan := LookupPlan{
						joinExpr: join,
						options:  streamOpt,
					}
					if !lookupPlan.validateAndExtractCondition() {
						return nil, fmt.Errorf("join condition %s is invalid, at least one equi-join predicate is required", join.Expr)
					}
					p = lookupPlan.Init()
					p.SetChildren(children)
					children = []LogicalPlan{p}
					delete(lookupTableChildren, join.Name)
				} else {
					joins = append(joins, join)
				}
			}
			if len(lookupTableChildren) > 0 {
				return nil, fmt.Errorf("cannot find lookup table %v in any join", lookupTableChildren)
			}
			stmt.Joins = joins
		}
		// Not all joins are lookup joins, so we need to create a join plan for the remaining joins
		if len(stmt.Joins) > 0 {
			if len(scanTableChildren) > 0 {
				p = JoinAlignPlan{
					Emitters: scanTableEmitters,
				}.Init()
				p.SetChildren(append(children, scanTableChildren...))
				children = []LogicalPlan{p}
			}
			p = JoinPlan{
				from:  stmt.Sources[0].(*ast.Table),
				joins: stmt.Joins,
			}.Init()
			p.SetChildren(children)
			children = []LogicalPlan{p}
		}
	}
	if stmt.Condition != nil {
		p = FilterPlan{
			condition: stmt.Condition,
		}.Init()
		p.SetChildren(children)
		children = []LogicalPlan{p}
	}
	if dimensions != nil {
		ds = dimensions.GetGroups()
		if ds != nil && len(ds) > 0 {
			p = AggregatePlan{
				dimensions: ds,
			}.Init()
			p.SetChildren(children)
			children = []LogicalPlan{p}
		}
	}

	if stmt.Having != nil {
		p = HavingPlan{
			condition: stmt.Having,
		}.Init()
		p.SetChildren(children)
		children = []LogicalPlan{p}
	}

	if stmt.SortFields != nil {
		p = OrderPlan{
			SortFields: stmt.SortFields,
		}.Init()
		p.SetChildren(children)
		children = []LogicalPlan{p}
	}

	if stmt.Fields != nil {
		p = ProjectPlan{
			fields:      stmt.Fields,
			isAggregate: xsql.IsAggStatement(stmt),
			sendMeta:    opt.SendMetaToSink,
		}.Init()
		p.SetChildren(children)
		children = []LogicalPlan{p}
	}

	srfMapping := extractSRFMapping(stmt)
	if len(srfMapping) > 0 {
		p = ProjectSetPlan{
			SrfMapping: srfMapping,
		}.Init()
		p.SetChildren(children)
	}

	return optimize(p)
}

// extractSRFMapping extracts the set-returning-function in the field
func extractSRFMapping(stmt *ast.SelectStatement) map[string]struct{} {
	m := make(map[string]struct{})
	for _, field := range stmt.Fields {
		var curExpr ast.Expr
		var name string
		if len(field.AName) > 0 {
			curExpr = field.Expr.(*ast.FieldRef).AliasRef.Expression
			name = field.AName
		} else {
			curExpr = field.Expr
			name = field.Name
		}
		if f, ok := curExpr.(*ast.Call); ok && f.FuncType == ast.FuncTypeSrf {
			m[name] = struct{}{}
		}
	}
	return m
}

func Transform(op node.UnOperation, name string, options *api.RuleOption) *node.UnaryOperator {
	unaryOperator := node.New(name, options)
	unaryOperator.SetOperation(op)
	return unaryOperator
}<|MERGE_RESOLUTION|>--- conflicted
+++ resolved
@@ -147,21 +147,13 @@
 			rawInterval = t.interval
 		}
 		op, err = node.NewWindowOp(fmt.Sprintf("%d_window", newIndex), node.WindowConfig{
-<<<<<<< HEAD
 			Type:             t.wtype,
+			Delay:            d,
 			Length:           l,
 			Interval:         i,
 			RawInterval:      rawInterval,
 			TimeUnit:         t.timeUnit,
 			TriggerCondition: t.triggerCondition,
-=======
-			Type:        t.wtype,
-			Delay:       d,
-			Length:      l,
-			Interval:    i,
-			RawInterval: rawInterval,
-			TimeUnit:    t.timeUnit,
->>>>>>> f1e4a13e
 		}, options)
 		if err != nil {
 			return nil, 0, err
