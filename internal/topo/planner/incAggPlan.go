--- conflicted
+++ resolved
@@ -18,13 +18,6 @@
 
 type IncWindowPlan struct {
 	baseLogicalPlan
-<<<<<<< HEAD
-	WType       ast.WindowType
-	Length      int
-	Dimensions  ast.Dimensions
-	IncAggFuncs []*ast.Field
-	Condition   ast.Expr
-=======
 	WType            ast.WindowType
 	Length           int
 	Delay            int64
@@ -33,7 +26,7 @@
 	Dimensions       ast.Dimensions
 	IncAggFuncs      []*ast.Field
 	TriggerCondition ast.Expr
->>>>>>> 943c02e1
+	Condition        ast.Expr
 }
 
 func (p *IncWindowPlan) BuildExplainInfo() {
