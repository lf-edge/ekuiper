// Copyright 2022-2023 EMQ Technologies Co., Ltd.
//
// Licensed under the Apache License, Version 2.0 (the "License");
// you may not use this file except in compliance with the License.
// You may obtain a copy of the License at
//
//     http://www.apache.org/licenses/LICENSE-2.0
//
// Unless required by applicable law or agreed to in writing, software
// distributed under the License is distributed on an "AS IS" BASIS,
// WITHOUT WARRANTIES OR CONDITIONS OF ANY KIND, either express or implied.
// See the License for the specific language governing permissions and
// limitations under the License.

package json

import (
	"encoding/base64"
	"encoding/json"
	"errors"
	"fmt"
	"os"
	"path"
	"reflect"
	"testing"

	"github.com/stretchr/testify/require"

	"github.com/lf-edge/ekuiper/pkg/ast"
)

func TestMessageDecode(t *testing.T) {
	image, err := os.ReadFile(path.Join("../../../docs", "cover.jpg"))
	if err != nil {
		t.Errorf("Cannot read image: %v", err)
	}
	b64img := base64.StdEncoding.EncodeToString(image)
	tests := []struct {
		payload []byte
		format  string
		result  map[string]interface{}
		results []interface{}
	}{
		{
			payload: []byte(fmt.Sprintf(`{"format":"jpg","content":"%s"}`, b64img)),
			format:  "json",
			result: map[string]interface{}{
				"format":  "jpg",
				"content": b64img,
			},
		},
		{
			payload: []byte(`[{"a":1},{"a":2}]`),
			format:  "json",
			results: []interface{}{
				map[string]interface{}{
					"a": float64(1),
				},
				map[string]interface{}{
					"a": float64(2),
				},
			},
		},
	}
	conv, _ := GetConverter()
	for i, tt := range tests {
		result, err := conv.Decode(tt.payload)
		if err != nil {
			t.Errorf("%d decode error: %v", i, err)
		}
		if len(tt.results) > 0 {
			if !reflect.DeepEqual(tt.results, result) {
				t.Errorf("%d result mismatch:\n\nexp=%s\n\ngot=%s\n\n", i, tt.result, result)
			}
		} else {
			if !reflect.DeepEqual(tt.result, result) {
				t.Errorf("%d result mismatch:\n\nexp=%s\n\ngot=%s\n\n", i, tt.result, result)
			}
		}
	}
}

func TestFastJsonConverterWithSchema(t *testing.T) {
	origin := "123"
	encode := base64.StdEncoding.EncodeToString([]byte(origin))
	testcases := []struct {
		schema  map[string]*ast.JsonStreamField
		payload []byte
		require map[string]interface{}
	}{
		{
			payload: []byte(`{"a":["true"]}`),
			schema: map[string]*ast.JsonStreamField{
				"a": {
					Type: "array",
					Items: &ast.JsonStreamField{
						Type: "boolean",
					},
				},
			},
			require: map[string]interface{}{
				"a": []interface{}{true},
			},
		},
		{
			payload: []byte(`{"a":[true]}`),
			schema: map[string]*ast.JsonStreamField{
				"a": {
					Type: "array",
					Items: &ast.JsonStreamField{
						Type: "boolean",
					},
				},
			},
			require: map[string]interface{}{
				"a": []interface{}{true},
			},
		},
		{
			payload: []byte(`{"a":1}`),
			schema: map[string]*ast.JsonStreamField{
				"a": {
					Type: "bigint",
				},
			},
			require: map[string]interface{}{
				"a": int64(1),
			},
		},
		{
			payload: []byte(`{"a":1}`),
			schema: map[string]*ast.JsonStreamField{
				"a": {
					Type: "float",
				},
			},
			require: map[string]interface{}{
				"a": float64(1),
			},
		},
		{
			payload: []byte(`{"a":"a"}`),
			schema: map[string]*ast.JsonStreamField{
				"a": {
					Type: "string",
				},
			},
			require: map[string]interface{}{
				"a": "a",
			},
		},
		{
			payload: []byte(fmt.Sprintf(`{"a":"%v"}`, encode)),
			schema: map[string]*ast.JsonStreamField{
				"a": {
					Type: "bytea",
				},
			},
			require: map[string]interface{}{
				"a": []byte(origin),
			},
		},
		{
			payload: []byte(`{"a":true}`),
			schema: map[string]*ast.JsonStreamField{
				"a": {
					Type: "boolean",
				},
			},
			require: map[string]interface{}{
				"a": true,
			},
		},
		{
			payload: []byte(`{"a":123}`),
			schema: map[string]*ast.JsonStreamField{
				"a": {
					Type: "datetime",
				},
			},
			require: map[string]interface{}{
				"a": float64(123),
			},
		},
		{
			payload: []byte(`{"a":"123"}`),
			schema: map[string]*ast.JsonStreamField{
				"a": {
					Type: "datetime",
				},
			},
			require: map[string]interface{}{
				"a": "123",
			},
		},
		{
			payload: []byte(`{"a":{"b":1}}`),
			schema: map[string]*ast.JsonStreamField{
				"a": {
					Type: "struct",
					Properties: map[string]*ast.JsonStreamField{
						"b": {
							Type: "bigint",
						},
					},
				},
			},
			require: map[string]interface{}{
				"a": map[string]interface{}{
					"b": int64(1),
				},
			},
		},
	}
	for _, tc := range testcases {
<<<<<<< HEAD
		f := NewFastJsonConverter(tc.schema, false)
=======
		f := NewFastJsonConverter("", tc.schema)
>>>>>>> 60b3ab99
		v, err := f.Decode(tc.payload)
		require.NoError(t, err)
		require.Equal(t, v, tc.require)
	}

	for _, tc := range testcases {
		arrayPayload := []byte(fmt.Sprintf("[%s]", string(tc.payload)))
		arrayRequire := []map[string]interface{}{
			tc.require,
		}
<<<<<<< HEAD
		f := NewFastJsonConverter(tc.schema, false)
=======
		f := NewFastJsonConverter("", tc.schema)
>>>>>>> 60b3ab99
		v, err := f.Decode(arrayPayload)
		require.NoError(t, err)
		require.Equal(t, v, arrayRequire)
	}
}

func TestFastJsonConverterWithSchemaError(t *testing.T) {
	testcases := []struct {
		schema  map[string]*ast.JsonStreamField
		payload []byte
		err     error
	}{
		{
			payload: []byte(`{123}`),
			schema: map[string]*ast.JsonStreamField{
				"a": {
					Type: "bigint",
				},
			},
			err: fmt.Errorf(`cannot parse JSON: cannot parse object: cannot find opening '"" for object key; unparsed tail: "123}"`),
		},
		{
			payload: []byte(`123`),
			schema: map[string]*ast.JsonStreamField{
				"a": {
					Type: "bigint",
				},
			},
			err: fmt.Errorf("only map[string]interface{} and []map[string]interface{} is supported"),
		},
		{
			payload: []byte(`{"a":{"b":1}}`),
			schema: map[string]*ast.JsonStreamField{
				"a": {
					Type: "bigint",
				},
			},
			err: fmt.Errorf("a has wrong type:object, expect:bigint"),
		},
		{
			payload: []byte(`{"a":{"b":1}}`),
			schema: map[string]*ast.JsonStreamField{
				"a": {
					Type: "string",
				},
			},
			err: fmt.Errorf("a has wrong type:object, expect:string"),
		},
		{
			payload: []byte(`{"a":123}`),
			schema: map[string]*ast.JsonStreamField{
				"a": {
					Type: "array",
				},
			},
			err: fmt.Errorf("a has wrong type:number, expect:array"),
		},
		{
			payload: []byte(`{"a":123}`),
			schema: map[string]*ast.JsonStreamField{
				"a": {
					Type: "struct",
				},
			},
			err: fmt.Errorf("a has wrong type:number, expect:struct"),
		},
		{
			payload: []byte(`{"a":{"b":1}}`),
			schema: map[string]*ast.JsonStreamField{
				"a": {
					Type: "boolean",
				},
			},
			err: fmt.Errorf("a has wrong type:object, expect:boolean"),
		},
		{
			payload: []byte(`{"a":true}`),
			schema: map[string]*ast.JsonStreamField{
				"a": {
					Type: "datetime",
				},
			},
			err: fmt.Errorf("a has wrong type:true, expect:datetime"),
		},
		{
			payload: []byte(`{"a":[{"b":1}]}`),
			schema: map[string]*ast.JsonStreamField{
				"a": {
					Type: "array",
					Items: &ast.JsonStreamField{
						Type: "bigint",
					},
				},
			},
			err: fmt.Errorf("array has wrong type:object, expect:bigint"),
		},
		{
			payload: []byte(`{"a":[{"b":1}]}`),
			schema: map[string]*ast.JsonStreamField{
				"a": {
					Type: "array",
					Items: &ast.JsonStreamField{
						Type: "string",
					},
				},
			},
			err: fmt.Errorf("array has wrong type:object, expect:string"),
		},
		{
			payload: []byte(`{"a":[123]}`),
			schema: map[string]*ast.JsonStreamField{
				"a": {
					Type: "array",
					Items: &ast.JsonStreamField{
						Type: "array",
					},
				},
			},
			err: fmt.Errorf("array has wrong type:number, expect:array"),
		},
		{
			payload: []byte(`{"a":[123]}`),
			schema: map[string]*ast.JsonStreamField{
				"a": {
					Type: "array",
					Items: &ast.JsonStreamField{
						Type: "struct",
					},
				},
			},
			err: fmt.Errorf("array has wrong type:number, expect:struct"),
		},
		{
			payload: []byte(`{"a":[{"b":1}]}`),
			schema: map[string]*ast.JsonStreamField{
				"a": {
					Type: "array",
					Items: &ast.JsonStreamField{
						Type: "boolean",
					},
				},
			},
			err: fmt.Errorf("array has wrong type:object, expect:boolean"),
		},
		{
			payload: []byte(`{"a":[true]}`),
			schema: map[string]*ast.JsonStreamField{
				"a": {
					Type: "array",
					Items: &ast.JsonStreamField{
						Type: "datetime",
					},
				},
			},
			err: fmt.Errorf("array has wrong type:true, expect:datetime"),
		},
	}

	for _, tc := range testcases {
<<<<<<< HEAD
		f := NewFastJsonConverter(tc.schema, false)
=======
		f := NewFastJsonConverter("", tc.schema)
>>>>>>> 60b3ab99
		_, err := f.Decode(tc.payload)
		require.Error(t, err)
		require.Equal(t, err, tc.err)
	}
}

func TestFastJsonEncode(t *testing.T) {
	a := make(map[string]int)
	a["a"] = 1
<<<<<<< HEAD
	f := NewFastJsonConverter(nil, false)
=======
	f := NewFastJsonConverter("", nil)
>>>>>>> 60b3ab99
	v, err := f.Encode(a)
	require.NoError(t, err)
	require.Equal(t, v, []byte(`{"a":1}`))
}

func TestArrayWithArray(t *testing.T) {
	payload := []byte(`{
    "a":[
        [
            {
                "c":1
            }
        ]
    ]
}`)
	schema := map[string]*ast.JsonStreamField{
		"a": {
			Type: "array",
			Items: &ast.JsonStreamField{
				Type: "array",
				Items: &ast.JsonStreamField{
					Type: "struct",
					Properties: map[string]*ast.JsonStreamField{
						"c": {
							Type: "bigint",
						},
					},
				},
			},
		},
	}
<<<<<<< HEAD
	f := NewFastJsonConverter(schema, false)
=======
	f := NewFastJsonConverter("", schema)
>>>>>>> 60b3ab99
	v, err := f.Decode(payload)
	require.NoError(t, err)
	require.Equal(t, v, map[string]interface{}{
		"a": []interface{}{
			[]interface{}{
				map[string]interface{}{
					"c": int64(1),
				},
			},
		},
	})
}

func TestTypeNull(t *testing.T) {
	testcases := []struct {
		schema  map[string]*ast.JsonStreamField
		payload []byte
		require map[string]interface{}
	}{
		{
			payload: []byte(`{"a":[null]}`),
			schema: map[string]*ast.JsonStreamField{
				"a": {
					Type: "array",
					Items: &ast.JsonStreamField{
						Type: "bytea",
					},
				},
			},
			require: map[string]interface{}{
				"a": []interface{}{nil},
			},
		},
		{
			payload: []byte(`{"a":[null]}`),
			schema: map[string]*ast.JsonStreamField{
				"a": {
					Type: "array",
					Items: &ast.JsonStreamField{
						Type: "string",
					},
				},
			},
			require: map[string]interface{}{
				"a": []interface{}{nil},
			},
		},
		{
			payload: []byte(`{"a":[null]}`),
			schema: map[string]*ast.JsonStreamField{
				"a": {
					Type: "array",
					Items: &ast.JsonStreamField{
						Type: "float",
					},
				},
			},
			require: map[string]interface{}{
				"a": []interface{}{nil},
			},
		},
		{
			payload: []byte(`{"a":[null]}`),
			schema: map[string]*ast.JsonStreamField{
				"a": {
					Type: "array",
					Items: &ast.JsonStreamField{
						Type: "bigint",
					},
				},
			},
			require: map[string]interface{}{
				"a": []interface{}{nil},
			},
		},
		{
			payload: []byte(`{"a":[null]}`),
			schema: map[string]*ast.JsonStreamField{
				"a": {
					Type: "array",
					Items: &ast.JsonStreamField{
						Type: "boolean",
					},
				},
			},
			require: map[string]interface{}{
				"a": []interface{}{nil},
			},
		},
		{
			payload: []byte(`{"a":null}`),
			schema: map[string]*ast.JsonStreamField{
				"a": {
					Type: "bigint",
				},
			},
			require: map[string]interface{}{
				"a": nil,
			},
		},
		{
			payload: []byte(`{"a":null}`),
			schema: map[string]*ast.JsonStreamField{
				"a": {
					Type: "float",
				},
			},
			require: map[string]interface{}{
				"a": nil,
			},
		},
		{
			payload: []byte(`{"a":null}`),
			schema: map[string]*ast.JsonStreamField{
				"a": {
					Type: "string",
				},
			},
			require: map[string]interface{}{
				"a": nil,
			},
		},
		{
			payload: []byte(`{"a":null}`),
			schema: map[string]*ast.JsonStreamField{
				"a": {
					Type: "bytea",
				},
			},
			require: map[string]interface{}{
				"a": nil,
			},
		},
		{
			payload: []byte(`{"a":null}`),
			schema: map[string]*ast.JsonStreamField{
				"a": {
					Type: "boolean",
				},
			},
			require: map[string]interface{}{
				"a": nil,
			},
		},
		{
			payload: []byte(`{"a":null}`),
			schema: map[string]*ast.JsonStreamField{
				"a": {
					Type: "datetime",
				},
			},
			require: map[string]interface{}{
				"a": nil,
			},
		},
		{
			payload: []byte(`{"a":{"b":null}}`),
			schema: map[string]*ast.JsonStreamField{
				"a": {
					Type: "struct",
					Properties: map[string]*ast.JsonStreamField{
						"b": {
							Type: "bigint",
						},
					},
				},
			},
			require: map[string]interface{}{
				"a": map[string]interface{}{
					"b": nil,
				},
			},
		},
	}
	for _, tc := range testcases {
		arrayPayload := []byte(fmt.Sprintf("[%s]", string(tc.payload)))
		arrayRequire := []map[string]interface{}{
			tc.require,
		}
<<<<<<< HEAD
		f := NewFastJsonConverter(tc.schema, false)
=======
		f := NewFastJsonConverter("", tc.schema)
>>>>>>> 60b3ab99
		v, err := f.Decode(arrayPayload)
		require.NoError(t, err)
		require.Equal(t, v, arrayRequire)
	}
	for _, tc := range testcases {
		arrayPayload := []byte(fmt.Sprintf("[%s]", string(tc.payload)))
		arrayRequire := []map[string]interface{}{
			tc.require,
		}
<<<<<<< HEAD
		f := NewFastJsonConverter(tc.schema, false)
=======
		f := NewFastJsonConverter("", tc.schema)
>>>>>>> 60b3ab99
		v, err := f.Decode(arrayPayload)
		require.NoError(t, err)
		require.Equal(t, v, arrayRequire)
	}
}

func TestConvertBytea(t *testing.T) {
	origin := "123"
	encode := base64.StdEncoding.EncodeToString([]byte(origin))
	payload := fmt.Sprintf(`{"a":"%s"}`, encode)
	schema := map[string]*ast.JsonStreamField{
		"a": {
			Type: "bytea",
		},
	}
<<<<<<< HEAD
	f := NewFastJsonConverter(schema, false)
=======
	f := NewFastJsonConverter("", schema)
>>>>>>> 60b3ab99
	v, err := f.Decode([]byte(payload))
	require.NoError(t, err)
	require.Equal(t, v, map[string]interface{}{
		"a": []byte(origin),
	})

	payload = fmt.Sprintf(`{"a":["%s"]}`, encode)
	schema = map[string]*ast.JsonStreamField{
		"a": {
			Type: "array",
			Items: &ast.JsonStreamField{
				Type: "bytea",
			},
		},
	}
<<<<<<< HEAD
	f = NewFastJsonConverter(schema, false)
=======
	f = NewFastJsonConverter("", schema)
>>>>>>> 60b3ab99
	v, err = f.Decode([]byte(payload))
	require.NoError(t, err)
	require.Equal(t, v, map[string]interface{}{
		"a": []interface{}{[]byte(origin)},
	})
}

func TestMergeSchema(t *testing.T) {
	testcases := []struct {
		originSchema map[string]*ast.JsonStreamField
		newSchema    map[string]*ast.JsonStreamField
		resultSchema map[string]*ast.JsonStreamField
		err          error
	}{
		{
			originSchema: map[string]*ast.JsonStreamField{
				"a": nil,
			},
			newSchema: map[string]*ast.JsonStreamField{
				"b": nil,
			},
			resultSchema: map[string]*ast.JsonStreamField{
				"a": nil,
				"b": nil,
			},
		},
		{
			originSchema: map[string]*ast.JsonStreamField{
				"a": nil,
			},
			newSchema: map[string]*ast.JsonStreamField{
				"a": nil,
			},
			resultSchema: map[string]*ast.JsonStreamField{
				"a": nil,
			},
		},
		{
			originSchema: map[string]*ast.JsonStreamField{
				"a": {
					Type: "array",
					Items: &ast.JsonStreamField{
						Type: "struct",
						Properties: map[string]*ast.JsonStreamField{
							"b": {
								Type: "bigint",
							},
						},
					},
				},
			},
			newSchema: map[string]*ast.JsonStreamField{
				"a": {
					Type: "array",
					Items: &ast.JsonStreamField{
						Type: "struct",
						Properties: map[string]*ast.JsonStreamField{
							"b": {
								Type: "string",
							},
						},
					},
				},
			},
			err: errors.New("column field type b between current[bigint] and new[string] are not equal"),
		},
		{
			originSchema: map[string]*ast.JsonStreamField{
				"a": {
					Type: "array",
					Items: &ast.JsonStreamField{
						Type: "bigint",
					},
				},
			},
			newSchema: map[string]*ast.JsonStreamField{
				"a": {
					Type: "array",
					Items: &ast.JsonStreamField{
						Type: "string",
					},
				},
			},
			err: errors.New("array column field type a between current[bigint] and new[string] are not equal"),
		},
		{
			originSchema: map[string]*ast.JsonStreamField{
				"a": {
					Type: "struct",
					Properties: map[string]*ast.JsonStreamField{
						"b": {
							Type: "bigint",
						},
					},
				},
			},
			newSchema: map[string]*ast.JsonStreamField{
				"a": {
					Type: "struct",
					Properties: map[string]*ast.JsonStreamField{
						"b": {
							Type: "string",
						},
					},
				},
			},
			err: errors.New("column field type b between current[bigint] and new[string] are not equal"),
		},
		{
			originSchema: map[string]*ast.JsonStreamField{
				"a": {
					Type: "bigint",
				},
			},
			newSchema: map[string]*ast.JsonStreamField{
				"b": {
					Type: "string",
				},
			},
			resultSchema: map[string]*ast.JsonStreamField{
				"a": {
					Type: "bigint",
				},
				"b": {
					Type: "string",
				},
			},
		},
		{
			originSchema: map[string]*ast.JsonStreamField{
				"a": {
					Type: "struct",
					Properties: map[string]*ast.JsonStreamField{
						"b": {
							Type: "bigint",
						},
					},
				},
			},
			newSchema: map[string]*ast.JsonStreamField{
				"a": {
					Type: "struct",
					Properties: map[string]*ast.JsonStreamField{
						"c": {
							Type: "string",
						},
					},
				},
			},
			resultSchema: map[string]*ast.JsonStreamField{
				"a": {
					Type: "struct",
					Properties: map[string]*ast.JsonStreamField{
						"b": {
							Type: "bigint",
						},
						"c": {
							Type: "string",
						},
					},
				},
			},
		},
	}
	for _, tc := range testcases {
		f := NewFastJsonConverter("1", tc.originSchema)
		err := f.MergeSchema("2", tc.newSchema, false)
		if tc.err == nil {
			require.NoError(t, err)
			require.Equal(t, tc.resultSchema, f.schema)
		} else {
			require.Equal(t, tc.err, err)
		}
	}
}

func TestMergeWildcardSchema(t *testing.T) {
	originSchema := map[string]*ast.JsonStreamField{
		"a": {
			Type: "bigint",
		},
	}
	f := NewFastJsonConverter("1", originSchema)
	require.NoError(t, f.MergeSchema("2", nil, true))
	newSchema := map[string]*ast.JsonStreamField{
		"b": {
			Type: "bigint",
		},
	}
	require.NoError(t, f.MergeSchema("3", newSchema, false))
	data := map[string]interface{}{
		"a": float64(1),
		"b": float64(2),
		"3": float64(3),
	}
	bs, _ := json.Marshal(data)
	d, err := f.Decode(bs)
	require.NoError(t, err)
	require.Equal(t, data, d)
	require.NoError(t, f.DetachSchema("2"))
	d, err = f.Decode(bs)
	require.NoError(t, err)
	require.Equal(t, map[string]interface{}{
		"a": int64(1),
		"b": int64(2),
	}, d)
}<|MERGE_RESOLUTION|>--- conflicted
+++ resolved
@@ -213,11 +213,7 @@
 		},
 	}
 	for _, tc := range testcases {
-<<<<<<< HEAD
-		f := NewFastJsonConverter(tc.schema, false)
-=======
-		f := NewFastJsonConverter("", tc.schema)
->>>>>>> 60b3ab99
+		f := NewFastJsonConverter("", tc.schema, false)
 		v, err := f.Decode(tc.payload)
 		require.NoError(t, err)
 		require.Equal(t, v, tc.require)
@@ -228,11 +224,7 @@
 		arrayRequire := []map[string]interface{}{
 			tc.require,
 		}
-<<<<<<< HEAD
-		f := NewFastJsonConverter(tc.schema, false)
-=======
-		f := NewFastJsonConverter("", tc.schema)
->>>>>>> 60b3ab99
+		f := NewFastJsonConverter("", tc.schema, false)
 		v, err := f.Decode(arrayPayload)
 		require.NoError(t, err)
 		require.Equal(t, v, arrayRequire)
@@ -392,11 +384,7 @@
 	}
 
 	for _, tc := range testcases {
-<<<<<<< HEAD
-		f := NewFastJsonConverter(tc.schema, false)
-=======
-		f := NewFastJsonConverter("", tc.schema)
->>>>>>> 60b3ab99
+		f := NewFastJsonConverter("", tc.schema, false)
 		_, err := f.Decode(tc.payload)
 		require.Error(t, err)
 		require.Equal(t, err, tc.err)
@@ -406,11 +394,7 @@
 func TestFastJsonEncode(t *testing.T) {
 	a := make(map[string]int)
 	a["a"] = 1
-<<<<<<< HEAD
-	f := NewFastJsonConverter(nil, false)
-=======
-	f := NewFastJsonConverter("", nil)
->>>>>>> 60b3ab99
+	f := NewFastJsonConverter("", nil, false)
 	v, err := f.Encode(a)
 	require.NoError(t, err)
 	require.Equal(t, v, []byte(`{"a":1}`))
@@ -442,11 +426,7 @@
 			},
 		},
 	}
-<<<<<<< HEAD
-	f := NewFastJsonConverter(schema, false)
-=======
-	f := NewFastJsonConverter("", schema)
->>>>>>> 60b3ab99
+	f := NewFastJsonConverter("", schema, false)
 	v, err := f.Decode(payload)
 	require.NoError(t, err)
 	require.Equal(t, v, map[string]interface{}{
@@ -626,11 +606,7 @@
 		arrayRequire := []map[string]interface{}{
 			tc.require,
 		}
-<<<<<<< HEAD
-		f := NewFastJsonConverter(tc.schema, false)
-=======
-		f := NewFastJsonConverter("", tc.schema)
->>>>>>> 60b3ab99
+		f := NewFastJsonConverter("", tc.schema, false)
 		v, err := f.Decode(arrayPayload)
 		require.NoError(t, err)
 		require.Equal(t, v, arrayRequire)
@@ -640,11 +616,7 @@
 		arrayRequire := []map[string]interface{}{
 			tc.require,
 		}
-<<<<<<< HEAD
-		f := NewFastJsonConverter(tc.schema, false)
-=======
-		f := NewFastJsonConverter("", tc.schema)
->>>>>>> 60b3ab99
+		f := NewFastJsonConverter("", tc.schema, false)
 		v, err := f.Decode(arrayPayload)
 		require.NoError(t, err)
 		require.Equal(t, v, arrayRequire)
@@ -660,11 +632,7 @@
 			Type: "bytea",
 		},
 	}
-<<<<<<< HEAD
-	f := NewFastJsonConverter(schema, false)
-=======
-	f := NewFastJsonConverter("", schema)
->>>>>>> 60b3ab99
+	f := NewFastJsonConverter("", schema, false)
 	v, err := f.Decode([]byte(payload))
 	require.NoError(t, err)
 	require.Equal(t, v, map[string]interface{}{
@@ -680,11 +648,7 @@
 			},
 		},
 	}
-<<<<<<< HEAD
-	f = NewFastJsonConverter(schema, false)
-=======
-	f = NewFastJsonConverter("", schema)
->>>>>>> 60b3ab99
+	f = NewFastJsonConverter("", schema, false)
 	v, err = f.Decode([]byte(payload))
 	require.NoError(t, err)
 	require.Equal(t, v, map[string]interface{}{
@@ -850,7 +814,7 @@
 		},
 	}
 	for _, tc := range testcases {
-		f := NewFastJsonConverter("1", tc.originSchema)
+		f := NewFastJsonConverter("1", tc.originSchema, false)
 		err := f.MergeSchema("2", tc.newSchema, false)
 		if tc.err == nil {
 			require.NoError(t, err)
@@ -867,7 +831,7 @@
 			Type: "bigint",
 		},
 	}
-	f := NewFastJsonConverter("1", originSchema)
+	f := NewFastJsonConverter("1", originSchema, false)
 	require.NoError(t, f.MergeSchema("2", nil, true))
 	newSchema := map[string]*ast.JsonStreamField{
 		"b": {
