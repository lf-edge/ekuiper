// Copyright 2022-2023 EMQ Technologies Co., Ltd.
//
// Licensed under the Apache License, Version 2.0 (the "License");
// you may not use this file except in compliance with the License.
// You may obtain a copy of the License at
//
//     http://www.apache.org/licenses/LICENSE-2.0
//
// Unless required by applicable law or agreed to in writing, software
// distributed under the License is distributed on an "AS IS" BASIS,
// WITHOUT WARRANTIES OR CONDITIONS OF ANY KIND, either express or implied.
// See the License for the specific language governing permissions and
// limitations under the License.

package json

import (
	"encoding/json"
	"fmt"
	"sync"

	"github.com/valyala/fastjson"

	"github.com/lf-edge/ekuiper/pkg/ast"
	"github.com/lf-edge/ekuiper/pkg/cast"
	"github.com/lf-edge/ekuiper/pkg/message"
)

type Converter struct{}

var converter = &Converter{}

func GetConverter() (message.Converter, error) {
	return converter, nil
}

func (c *Converter) Encode(d interface{}) ([]byte, error) {
	return json.Marshal(d)
}

func (c *Converter) Decode(b []byte) (interface{}, error) {
	var r0 interface{}
	err := json.Unmarshal(b, &r0)
	if err != nil {
		return nil, err
	}
	return r0, nil
}

type FastJsonConverter struct {
<<<<<<< HEAD
	isSchemaLess bool
	schema       map[string]*ast.JsonStreamField
}

func NewFastJsonConverter(schema map[string]*ast.JsonStreamField, isSchemaLess bool) *FastJsonConverter {
	return &FastJsonConverter{
		isSchemaLess: isSchemaLess,
		schema:       schema,
=======
	sync.RWMutex
	// ruleID -> schema
	schemaMap   map[string]map[string]*ast.JsonStreamField
	schema      map[string]*ast.JsonStreamField
	wildcardMap map[string]struct{}
}

func NewFastJsonConverter(key string, schema map[string]*ast.JsonStreamField) *FastJsonConverter {
	f := &FastJsonConverter{
		schemaMap:   make(map[string]map[string]*ast.JsonStreamField),
		schema:      schema,
		wildcardMap: make(map[string]struct{}),
>>>>>>> 60b3ab99
	}
	f.schemaMap[key] = schema
	return f
}

func (c *FastJsonConverter) MergeSchema(key string, newSchema map[string]*ast.JsonStreamField, isWildcard bool) error {
	c.Lock()
	defer c.Unlock()
	_, ok := c.schemaMap[key]
	if ok {
		return nil
	}
	c.schemaMap[key] = newSchema
	if isWildcard {
		c.wildcardMap[key] = struct{}{}
	} else {
		mergedSchema, err := mergeSchema(c.schema, newSchema)
		if err != nil {
			return err
		}
		c.schema = mergedSchema
	}
	return nil
}

func (c *FastJsonConverter) DetachSchema(key string) error {
	var err error
	c.Lock()
	defer c.Unlock()
	_, ok := c.schemaMap[key]
	if ok {
		delete(c.wildcardMap, key)
		delete(c.schemaMap, key)
		newSchema := make(map[string]*ast.JsonStreamField)
		for _, schema := range c.schemaMap {
			newSchema, err = mergeSchema(newSchema, schema)
			if err != nil {
				return err
			}
		}
		c.schema = newSchema
	}
	return nil
}

func mergeSchema(originSchema, newSchema map[string]*ast.JsonStreamField) (map[string]*ast.JsonStreamField, error) {
	resultSchema := make(map[string]*ast.JsonStreamField)
	for ruleID, oldSchemaField := range originSchema {
		resultSchema[ruleID] = oldSchemaField
	}
	for ruleID, newSchemaField := range newSchema {
		oldSchemaField, ok := originSchema[ruleID]
		if ok {
			switch {
			case oldSchemaField != nil && newSchemaField != nil:
				if oldSchemaField.Type != newSchemaField.Type {
					return nil, fmt.Errorf("column field type %v between current[%v] and new[%v] are not equal", ruleID, oldSchemaField.Type, newSchemaField.Type)
				}
				switch oldSchemaField.Type {
				case "struct":
					subResultSchema, err := mergeSchema(oldSchemaField.Properties, newSchemaField.Properties)
					if err != nil {
						return nil, err
					}
					resultSchema[ruleID].Properties = subResultSchema
				case "array":
					if oldSchemaField.Items.Type != newSchemaField.Items.Type {
						return nil, fmt.Errorf("array column field type %v between current[%v] and new[%v] are not equal", ruleID, oldSchemaField.Items.Type, newSchemaField.Items.Type)
					}
					if oldSchemaField.Items.Type == "struct" {
						subResultSchema, err := mergeSchema(oldSchemaField.Items.Properties, newSchemaField.Items.Properties)
						if err != nil {
							return nil, err
						}
						resultSchema[ruleID].Items.Properties = subResultSchema
					}
				}
			case oldSchemaField != nil && newSchemaField == nil:
				return nil, fmt.Errorf("array column field type %v between current[%v] and new[%v] are not equal", ruleID, oldSchemaField.Items.Type, "any")
			case oldSchemaField == nil && newSchemaField != nil:
				return nil, fmt.Errorf("array column field type %v between current[%v] and new[%v] are not equal", ruleID, "any", newSchemaField.Items.Type)
			case oldSchemaField == nil && newSchemaField == nil:
			}
			continue
		}
		resultSchema[ruleID] = newSchemaField
	}
	return resultSchema, nil
}

func (c *FastJsonConverter) Encode(d interface{}) ([]byte, error) {
	return json.Marshal(d)
}

func (c *FastJsonConverter) Decode(b []byte) (interface{}, error) {
	c.RLock()
	defer c.RUnlock()
	if len(c.wildcardMap) > 0 {
		return converter.Decode(b)
	}
	return c.decodeWithSchema(b, c.schema)
}

func (f *FastJsonConverter) decodeWithSchema(b []byte, schema map[string]*ast.JsonStreamField) (interface{}, error) {
	var p fastjson.Parser
	v, err := p.ParseBytes(b)
	if err != nil {
		return nil, err
	}
	switch v.Type() {
	case fastjson.TypeArray:
		array, err := v.Array()
		if err != nil {
			return nil, err
		}
		ms := make([]map[string]interface{}, len(array))
		for i, v := range array {
			obj, err := v.Object()
			if err != nil {
				return nil, err
			}
			subMap, err := f.decodeObject(obj, schema)
			if err != nil {
				return nil, err
			}
			ms[i] = subMap
		}
		return ms, nil
	case fastjson.TypeObject:
		obj, err := v.Object()
		if err != nil {
			return nil, err
		}
		m, err := f.decodeObject(obj, schema)
		if err != nil {
			return nil, err
		}
		return m, nil
	}
	return nil, fmt.Errorf("only map[string]interface{} and []map[string]interface{} is supported")
}

func (f *FastJsonConverter) decodeArray(array []*fastjson.Value, field *ast.JsonStreamField) ([]interface{}, error) {
	if !f.isSchemaLess && field == nil {
		return nil, nil
	}
	vs := make([]interface{}, len(array))
	for i, item := range array {
		switch item.Type() {
		case fastjson.TypeNull:
			vs[i] = nil
		case fastjson.TypeObject:
			if field != nil && field.Type != "struct" {
				return nil, fmt.Errorf("array has wrong type:%v, expect:%v", fastjson.TypeObject.String(), field.Type)
			}
			childObj, err := item.Object()
			if err != nil {
				return nil, err
			}
			var props map[string]*ast.JsonStreamField
			if field != nil {
				props = field.Properties
			}
			subMap, err := f.decodeObject(childObj, props)
			if err != nil {
				return nil, err
			}
			vs[i] = subMap
		case fastjson.TypeArray:
			if field != nil && field.Type != "array" {
				return nil, fmt.Errorf("array has wrong type:%v, expect:%v", fastjson.TypeArray.String(), field.Type)
			}
			childArrays, err := item.Array()
			if err != nil {
				return nil, err
			}
			var items *ast.JsonStreamField
			if field != nil {
				items = field.Items
			}
			subList, err := f.decodeArray(childArrays, items)
			if err != nil {
				return nil, err
			}
			vs[i] = subList
		case fastjson.TypeString:
			v, err := extractStringValue("array", item, field)
			if err != nil {
				return nil, err
			}
			vs[i] = v
		case fastjson.TypeNumber:
			v, err := extractNumberValue("array", item, field)
			if err != nil {
				return nil, err
			}
			vs[i] = v
		case fastjson.TypeTrue, fastjson.TypeFalse:
			v, err := extractBooleanFromValue("array", item, field)
			if err != nil {
				return nil, err
			}
			vs[i] = v
		}
	}
	return vs, nil
}

func (f *FastJsonConverter) decodeObject(obj *fastjson.Object, schema map[string]*ast.JsonStreamField) (map[string]interface{}, error) {
	m := make(map[string]interface{})
	for key, field := range schema {
		if obj.Get(key) == nil {
			continue
		}
		if !f.isSchemaLess && field == nil {
			continue
		}

		v := obj.Get(key)
		switch v.Type() {
		case fastjson.TypeNull:
			m[key] = nil
		case fastjson.TypeObject:
			if field == nil || field.Type == "struct" {
				childObj, err := obj.Get(key).Object()
				if err != nil {
					return nil, err
				}
				var props map[string]*ast.JsonStreamField
				if field != nil {
					props = field.Properties
				}
				childMap, err := f.decodeObject(childObj, props)
				if err != nil {
					return nil, err
				}
				m[key] = childMap
			} else {
				return nil, fmt.Errorf("%v has wrong type:%v, expect:%v", key, v.Type().String(), getType(field))
			}
		case fastjson.TypeArray:
			if field == nil || field.Type == "array" {
				childArray, err := obj.Get(key).Array()
				if err != nil {
					return nil, err
				}
				var items *ast.JsonStreamField
				if field != nil {
					items = field.Items
				}
				subList, err := f.decodeArray(childArray, items)
				if err != nil {
					return nil, err
				}
				m[key] = subList
			} else {
				return nil, fmt.Errorf("%v has wrong type:%v, expect:%v", key, v.Type().String(), getType(field))
			}
		case fastjson.TypeString:
			v, err := extractStringValue(key, obj.Get(key), field)
			if err != nil {
				return nil, err
			}
			m[key] = v
		case fastjson.TypeNumber:
			v, err := extractNumberValue(key, obj.Get(key), field)
			if err != nil {
				return nil, err
			}
			m[key] = v
		case fastjson.TypeTrue, fastjson.TypeFalse:
			v, err := extractBooleanFromValue(key, obj.Get(key), field)
			if err != nil {
				return nil, err
			}
			m[key] = v
		}
	}
	return m, nil
}

func extractNumberValue(name string, v *fastjson.Value, field *ast.JsonStreamField) (interface{}, error) {
	switch {
	case field == nil, field.Type == "float", field.Type == "datetime":
		f64, err := v.Float64()
		if err != nil {
			return nil, err
		}
		return f64, nil
	case field.Type == "bigint":
		i64, err := v.Int64()
		if err != nil {
			return nil, err
		}
		return i64, nil
	case field.Type == "string":
		f64, err := v.Float64()
		if err != nil {
			return nil, err
		}
		return cast.ToStringAlways(f64), nil
	case field.Type == "boolean":
		bv, err := getBooleanFromValue(v)
		if err != nil {
			return nil, err
		}
		return bv, nil
	default:
		return nil, fmt.Errorf("%v has wrong type:%v, expect:%v", name, fastjson.TypeNumber.String(), field.Type)
	}
}

func extractStringValue(name string, v *fastjson.Value, field *ast.JsonStreamField) (interface{}, error) {
	switch {
	case field == nil, field.Type == "string", field.Type == "datetime":
		bs, err := v.StringBytes()
		if err != nil {
			return nil, err
		}
		return string(bs), nil
	case field.Type == "bytea":
		s, err := v.StringBytes()
		if err != nil {
			return nil, err
		}
		return cast.ToByteA(string(s), cast.CONVERT_ALL)
	case field.Type == "boolean":
		return getBooleanFromValue(v)
	default:
		return nil, fmt.Errorf("%v has wrong type:%v, expect:%v", name, fastjson.TypeString.String(), field.Type)
	}
}

func extractBooleanFromValue(name string, v *fastjson.Value, field *ast.JsonStreamField) (interface{}, error) {
	if field == nil || field.Type == "boolean" {
		s, err := v.Bool()
		if err != nil {
			return nil, err
		}
		return s, nil
	} else {
		return nil, fmt.Errorf("%v has wrong type:%v, expect:%v", name, v.Type().String(), getType(field))
	}
}

func getBooleanFromValue(value *fastjson.Value) (interface{}, error) {
	typ := value.Type()
	switch typ {
	case fastjson.TypeNumber:
		f64, err := value.Float64()
		if err != nil {
			return false, err
		}
		return cast.ToBool(f64, cast.CONVERT_ALL)
	case fastjson.TypeString:
		s, err := value.StringBytes()
		if err != nil {
			return false, err
		}
		return cast.ToBool(string(s), cast.CONVERT_ALL)
	case fastjson.TypeTrue, fastjson.TypeFalse:
		b, err := value.Bool()
		if err != nil {
			return false, err
		}
		return b, nil
	case fastjson.TypeNull:
		return nil, nil
	}
	return false, fmt.Errorf("wrong type:%v, expect:boolean", typ)
}

func getType(t *ast.JsonStreamField) string {
	if t == nil {
		return "null"
	} else {
		return t.Type
	}
}<|MERGE_RESOLUTION|>--- conflicted
+++ resolved
@@ -48,29 +48,20 @@
 }
 
 type FastJsonConverter struct {
-<<<<<<< HEAD
+	sync.RWMutex
 	isSchemaLess bool
-	schema       map[string]*ast.JsonStreamField
-}
-
-func NewFastJsonConverter(schema map[string]*ast.JsonStreamField, isSchemaLess bool) *FastJsonConverter {
-	return &FastJsonConverter{
-		isSchemaLess: isSchemaLess,
-		schema:       schema,
-=======
-	sync.RWMutex
 	// ruleID -> schema
 	schemaMap   map[string]map[string]*ast.JsonStreamField
 	schema      map[string]*ast.JsonStreamField
 	wildcardMap map[string]struct{}
 }
 
-func NewFastJsonConverter(key string, schema map[string]*ast.JsonStreamField) *FastJsonConverter {
+func NewFastJsonConverter(key string, schema map[string]*ast.JsonStreamField, isSchemaLess bool) *FastJsonConverter {
 	f := &FastJsonConverter{
-		schemaMap:   make(map[string]map[string]*ast.JsonStreamField),
-		schema:      schema,
-		wildcardMap: make(map[string]struct{}),
->>>>>>> 60b3ab99
+		schemaMap:    make(map[string]map[string]*ast.JsonStreamField),
+		schema:       schema,
+		wildcardMap:  make(map[string]struct{}),
+		isSchemaLess: isSchemaLess,
 	}
 	f.schemaMap[key] = schema
 	return f
