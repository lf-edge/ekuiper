--- conflicted
+++ resolved
@@ -21,11 +21,7 @@
 
 	"github.com/valyala/fastjson"
 
-<<<<<<< HEAD
-=======
 	"github.com/lf-edge/ekuiper/contract/v2/api"
-	"github.com/lf-edge/ekuiper/v2/internal/converter/merge"
->>>>>>> 6ffc0191
 	"github.com/lf-edge/ekuiper/v2/pkg/ast"
 	"github.com/lf-edge/ekuiper/v2/pkg/cast"
 	"github.com/lf-edge/ekuiper/v2/pkg/errorx"
@@ -93,13 +89,8 @@
 	}()
 	c.RLock()
 	defer c.RUnlock()
-<<<<<<< HEAD
 	if c.isWildcard {
-		return converter.Decode(b)
-=======
-	if len(c.wildcardMap) > 0 {
 		return converter.Decode(ctx, b)
->>>>>>> 6ffc0191
 	}
 	return c.decodeWithSchema(b, c.schema)
 }
