--- conflicted
+++ resolved
@@ -49,11 +49,7 @@
 	}
 	if t == message.FormatJson {
 		if !options.IsWildCard && len(options.Schema) > 1 {
-<<<<<<< HEAD
-			return json.NewFastJsonConverter(options.Schema, options.IsSchemaLess), nil
-=======
-			return json.NewFastJsonConverter(options.RuleID, options.Schema), nil
->>>>>>> 60b3ab99
+			return json.NewFastJsonConverter(options.RuleID, options.Schema, options.IsSchemaLess), nil
 		}
 	}
 
