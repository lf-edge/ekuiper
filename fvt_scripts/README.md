## Overview

Kuiper FVT (functional verification tests)  covers following scenarios. 

- Basic functions of HTTP REST-API 
- Basic functions of CLI
- Complex end-2-end scenario for Kuiper source, processing and sink

The scenarios will be invoked automatically in Github actions with any new code commit or push request. Another Raspberry Pi continouly integration environment will also be ready for running test cases in ARM environment. So if receives any failed FVT running, please re-check the code or update the scripts if necessary.

Kuiper project uses JMeter for writing the scripts for following reasons,

- Easy to write testcases for HTTP REST-API & CLI
- Capabilities of publish and subscribe MQTT message. The Kuiper end-2-end scenarios requires MQTT client for pub/sub message, and JMeter provides a unified approach for supporting such functions
- Capabilities of writing complex content assertions. Besides some simple ways of content assertions, JMeter also provides ``BeanShell Assertion``, which can be used for extract and process complex message contents. 

## Run script in local development environment

**Prepare JMeter**

Kuiper uses JMeter for FVT test scenarios, includes REST-API, CLI and end to end test scenarios. 

- Install JRE - requires JRE 8+
- Download and extract [JMeter](http://jmeter.apache.org/download_jmeter.cgi). 

**Install MQTT broker**

Because test scripts uses MQTT broker for source and sink of Kuiper rule, an MQTT broker is required for running the scripts. If you use a broker that cannot be accessed from ``tcp://127.0.0.1:1883``, you should modify the script and specify your MQTT broker address.

- Modify servers to your MQTT broker address in Kuiper configuration file ``etc/mqtt_source.yaml``. 
- Modify the script file that you want to run.
  - ``mqtt_srv``: The default value is ``127.0.0.1``, you need to update it if you have a different broker. Refer to below screenshot, ``Test Plan > User Defined Variables > mqtt_srv``.
    
    ![jmeter_variables](resources/jmeter_variables.png)
    
  - If you run test Kuiper server at another address or port, you need also change below two config.
    - ``Test Plan > User Defined Variables > srv``: The Kuiper server address, by default is at ``127.0.0.1``.
    - ``Test Plan > User Defined Variables > rest_port``: The Kuiper server RestAPI port, by default is ``9081``, please change it if running Kuiper at a different port.

**Run JMeter**

For most of scripts, you can just start JMeter by default way, such as ``bin/jmeter.sh`` in Mac or Linux. But some of scripts need to pass some parameters before running them. Please refer to below for detailed. Please make sure you start MQTT broker & Kuiper before running the tests.

## Scenarios

- [Basic stream test](streams_test.jmx)

  The script tests the basic steps for stream operations, include both API & CLI.

  - Create/Delete/Describe/Show stream for RestAPI
  - Create/Delete/Describe/Show stream for CLI

  The script need to be told about the location of Kuiper install directory, so script knows where to invoke Kuiper CLI.

  - Specify the ``base`` property in the JMeter command line, the ``base`` is where Kuiper installs. Below is command for starting JMeter.

    ```shell
    bin/jmeter.sh -Dbase="/opt/kuiper"
    ```

- [Basic rules test](rule_test.jmx)
  
  The script tests stream and rule operations.
  
  - Create a stream with MQTT source, and then call rule management
    - Create/Delete/Describe/Show rule for RestAPI
    - Create/Delete/Describe/Show rule for CLI
  - Delete stream definition at the last step of test scenario
  
  The script need to be told about the location of Kuiper install directory, so script knows where to invoke Kuiper CLI.
  
  - Specify the ``base`` property in the JMeter command line, the ``base`` is where Kuiper installs. 
  - Specify the ``fvt`` property in the JMeter command line, the ``fvt`` is where you develop Kuiper, script will read rule file  ``fvt_scripts/rule1.txt`` from the location.
  
  - Modify ``mqtt.server`` to your MQTT broker address in file ``fvt_scripts/rule1.txt``.
  
  - So below is command for starting JMeter.
  
    ```shell
    bin/jmeter.sh -Dbase="/opt/kuiper" -Dfvt="/Users/rockyjin/Downloads/workspace/edge/src/kuiper"
    ```
  
- [Select all (*) records rule test](select_all_rule.jmx)

  The scenario tests a rule that select all of records from a stream.

  - Stream source is MQTT, and JSON data are sent to an MQTT topic by JMeter. The sent data are read from file ``iot_data.txt``, where the 1st column is ``device_id``, the 2nd column is ``temperature``, the 3rd column is ``humidity``. There are totally 10 records in the file.
  - The processing SQL is ``SELECT * FROM demo``,  so all of data will be processed and sent to sinks.
  - There are two sinks for the rule, one is log, and another is MQTT sink. So result will be sent to those sinks.
  - Another JMeter mock-up user subscribes MQTT result topic. JMeter validates message number and  content sent by the rule. If the record cotent is not correct then JMeter response assertion will be failed. If record number is not correct, the script will not be stopped, until CI (continuous integration) pipeline kills it with timeout settings. If you run the script in local, you'll have to stop the test manually.

- [Select records with condition](select_condition_rule.jmx)

  This scenario test is very similar to the last one, except the rule filters the record with a condition.

  - The processing SQL is ``SELECT * FROM demo WHERE temperature > 30``, so all of the data that with temperature less than 30 will be fitered. The script read data from  file ``iot_data.txt``, totally 10 records.
  - Another JMeter mock-up user subscribes MQTT result topic, and expected result are saved in file ``select_condition_iot_data.txt``. If the record cotent is not correct then JMeter response assertion will be failed. If record number is not correct, the script will not be stopped, until CI (continuous integration) pipeline kills it with timeout settings. If you run the script in local, you'll have to stop the test manually.

- [Aggregation rule]()

  The script automated steps described in [this blog](https://www.emqx.io/blog/lightweight-edge-computing-emqx-kuiper-and-aws-iot-hub-integration-solution), except for the sink target changes to local EMQ broker (not AWS IoT Hub). 

  - The processing SQL is as following.

    ```sql
    SELECT avg(temperature) AS t_av, max(temperature) AS t_max, min(temperature) AS t_min, COUNT(*) As t_count, split_value(mqtt(topic), "/", 1) AS device_id FROM demo GROUP BY device_id, TUMBLINGWINDOW(ss, 5)
    ```
<<<<<<< HEAD
    bin/jmeter.sh -Dbase="/Users/rockyjin/Downloads/workspace/edge/src/kuiper/_build/kuiper-0.1.1-57-g41ea41b-darwin-x86_64" -Dfvt="/Users/rockyjin/Downloads/workspace/edge/src/kuiper"
    ```
=======

  - Another JMeter mock-up user subscribes MQTT result topic, and it waits for 15 seconds to get all of analysis result arrays.  With the beanshell assertion, it calculates total number of ``t_count`` for device 1 & 2. If the number is not correct, then it fails. 

- [Change rule status & get rule metrics](change_rule_status.jmx)

  This script creates stream and rule, then get metrics of rule, and assert message number processed in stream processing line. Additionally, script will stop, start or restart the rule, and verify the metric value of rule. 

  Another JMeter mock-up user subscribes MQTT result topic, and assert message number and contents.

- [Change stream definition and restart rule](change_stream_rule.jmx)

  The script tests scenarios for following cases,

  - Use the SQL to select a field that is not existed in stream definition, it returns ``[{}]``.
  - stream definition changed, and rule works well after restarting it.

  Another JMeter mock-up user subscribes MQTT result topic, and assert message number and contents.

- [Aggregation with ORDER BY](select_aggr_rule_order.jmx)

  - The script adds ``ORDER BY`` statement based on ``Aggregation rule``.

    ```sql
    SELECT temperature, humidity, split_value(mqtt(topic), "/", 1) AS device_id FROM demo GROUP BY TUMBLINGWINDOW(ss, 10) ORDER BY device_id DESC, temperature
    ```

  - Another JMeter mock-up user subscribes MQTT result topic, and assert the order for device_id field is descending, and temperature is ascending.

  
>>>>>>> 11a187dd
<|MERGE_RESOLUTION|>--- conflicted
+++ resolved
@@ -105,10 +105,6 @@
     ```sql
     SELECT avg(temperature) AS t_av, max(temperature) AS t_max, min(temperature) AS t_min, COUNT(*) As t_count, split_value(mqtt(topic), "/", 1) AS device_id FROM demo GROUP BY device_id, TUMBLINGWINDOW(ss, 5)
     ```
-<<<<<<< HEAD
-    bin/jmeter.sh -Dbase="/Users/rockyjin/Downloads/workspace/edge/src/kuiper/_build/kuiper-0.1.1-57-g41ea41b-darwin-x86_64" -Dfvt="/Users/rockyjin/Downloads/workspace/edge/src/kuiper"
-    ```
-=======
 
   - Another JMeter mock-up user subscribes MQTT result topic, and it waits for 15 seconds to get all of analysis result arrays.  With the beanshell assertion, it calculates total number of ``t_count`` for device 1 & 2. If the number is not correct, then it fails. 
 
@@ -137,5 +133,4 @@
 
   - Another JMeter mock-up user subscribes MQTT result topic, and assert the order for device_id field is descending, and temperature is ascending.
 
-  
->>>>>>> 11a187dd
+  