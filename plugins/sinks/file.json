{
	"author": {
		"name": "Jiyong Huang",
		"email": "huangjy@emqx.io",
		"company": "EMQ Technologies Co., Ltd",
		"website": "https://www.emqx.io"
	},
<<<<<<< HEAD
	"libs": [
	  "github.com/emqx/kuiper/xstream/api@master"
=======
	"about": {
		"trial": true,
		"description": {
			"en_US": "This a sink plugin for file, it can be used for saving the analysis data into file system.",
			"zh_CN": "本插件为文件持久化插件，可以用于将分析数据存入指定的文件中。"
		}
	},
	"libs": [
>>>>>>> 62d7e681
	],
	"helpUrl": {
		"en_US": "https://github.com/emqx/kuiper/blob/master/docs/en_US/plugins/sinks/file.md",
		"zh_CN": "https://github.com/emqx/kuiper/blob/master/docs/zh_CN/plugins/sinks/file.md"
	},
	"properties": [{
		"name": "path",
		"default": "",
		"optional": false,
		"control": "text",
		"type": "string",
		"hint": {
			"en_US": "The file path for saving the result",
			"zh_CN": "保存结果的文件路径"
		},
		"label": {
			"en_US": "Path of file",
			"zh_CN": "文件路径"
		}
	}, {
		"name": "interval",
		"default": 1000,
		"optional": true,
		"control": "text",
		"type": "int",
		"hint": {
			"en_US": "The time interval (ms) for writing the analysis result.",
			"zh_CN": "写入分析结果的时间间隔（毫秒）。"
		},
		"label": {
			"en_US": "Intervals",
			"zh_CN": "间隔时间"
		}
	}]
}<|MERGE_RESOLUTION|>--- conflicted
+++ resolved
@@ -5,10 +5,9 @@
 		"company": "EMQ Technologies Co., Ltd",
 		"website": "https://www.emqx.io"
 	},
-<<<<<<< HEAD
 	"libs": [
 	  "github.com/emqx/kuiper/xstream/api@master"
-=======
+	],
 	"about": {
 		"trial": true,
 		"description": {
@@ -16,9 +15,6 @@
 			"zh_CN": "本插件为文件持久化插件，可以用于将分析数据存入指定的文件中。"
 		}
 	},
-	"libs": [
->>>>>>> 62d7e681
-	],
 	"helpUrl": {
 		"en_US": "https://github.com/emqx/kuiper/blob/master/docs/en_US/plugins/sinks/file.md",
 		"zh_CN": "https://github.com/emqx/kuiper/blob/master/docs/zh_CN/plugins/sinks/file.md"
