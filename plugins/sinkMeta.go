package plugins

import (
	"fmt"
	"github.com/emqx/kuiper/common"
	"github.com/emqx/kuiper/xstream/api"
	"io/ioutil"
	"path"
	"strings"
)

const (
	baseProperty = `properties`
	baseOption   = `options`
)

type (
	author struct {
		Name    string `json:"name"`
		Email   string `json:"email"`
		Company string `json:"company"`
		Website string `json:"website"`
	}
	fileLanguage struct {
		English string `json:"en_US"`
		Chinese string `json:"zh_CN"`
	}
	fileField struct {
		Name     string        `json:"name"`
		Default  interface{}   `json:"default"`
		Control  string        `json:"control"`
		Optional bool          `json:"optional"`
		Type     string        `json:"type"`
		Hint     *fileLanguage `json:"hint"`
		Label    *fileLanguage `json:"label"`
		Values   interface{}   `json:"values"`
	}
	fileAbout struct {
		Trial       bool          `json:"trial "`
		Author      *author       `json:"author"`
		HelpUrl     *fileLanguage `json:"helpUrl"`
		Description *fileLanguage `json:"description"`
	}
	fileSink struct {
		About  *fileAbout   `json:"about"`
		Libs   []string     `json:"libs"`
		Fields []*fileField `json:"properties"`
	}
	language struct {
		English string `json:"en"`
		Chinese string `json:"zh"`
	}
	about struct {
		Trial       bool      `json:"trial "`
		Author      *author   `json:"author"`
		HelpUrl     *language `json:"helpUrl"`
		Description *language `json:"description"`
	}
	field struct {
		Exist    bool        `json:"exist"`
		Name     string      `json:"name"`
		Default  interface{} `json:"default"`
		Type     string      `json:"type"`
		Control  string      `json:"control"`
		Optional bool        `json:"optional"`
		Values   interface{} `json:"values"`
		Hint     *language   `json:"hint"`
		Label    *language   `json:"label"`
	}

	uiSink struct {
		About  *about   `json:"about"`
		Libs   []string `json:"libs"`
		Fields []*field `json:"properties"`
	}
	uiSinks struct {
		CustomProperty map[string]*uiSink `json:"customProperty"`
		BaseProperty   map[string]*uiSink `json:"baseProperty"`
		BaseOption     *uiSink            `json:"baseOption"`
	}
)

<<<<<<< HEAD
func newLanguage(fi *fileLanguage) *language {
	if nil == fi {
		return nil
	}
	ui := new(language)
	ui.English = fi.English
	ui.Chinese = fi.Chinese
	return ui
}
func newField(fi *fileField) *field {
	if nil == fi {
		return nil
	}
	ui := new(field)
	ui.Name = fi.Name
	ui.Default = fi.Default
	ui.Type = fi.Type
	ui.Control = fi.Control
	ui.Optional = fi.Optional
	ui.Values = fi.Values
	ui.Hint = newLanguage(fi.Hint)
	ui.Label = newLanguage(fi.Label)
	return ui
}
func newAbout(fi *fileAbout) *about {
	if nil == fi {
		return nil
	}
	ui := new(about)
	ui.Trial = fi.Trial
	ui.Author = fi.Author
	ui.HelpUrl = newLanguage(fi.HelpUrl)
	ui.Description = newLanguage(fi.Description)
	return ui
}
func newUiSink(fi *fileSink) *uiSink {
	if nil == fi {
		return nil
	}
	ui := new(uiSink)
	ui.Libs = fi.Libs
	ui.About = newAbout(fi.About)
	for _, v := range fi.Fields {
		ui.Fields = append(ui.Fields, newField(v))
	}
	return ui
}

var g_sinkMetadata map[string]*uiSink //map[fileName]
=======
var g_sinkMetadata map[string]*sinkMeta //map[fileName]
>>>>>>> 03ebce32
func readSinkMetaDir() error {
	confDir, err := common.GetLoc("/plugins")
	if nil != err {
		return err
	}

	dir := path.Join(confDir, "sinks")
	tmpMap := make(map[string]*uiSink)
	infos, err := ioutil.ReadDir(dir)
	if nil != err {
		return err
	}
	for _, info := range infos {
		fileName := info.Name()
		if !strings.HasSuffix(fileName, ".json") {
			continue
		}

		filePath := path.Join(dir, fileName)
		ptrMetadata := new(fileSink)
		err = common.ReadJsonUnmarshal(filePath, ptrMetadata)
		if nil != err {
			return fmt.Errorf("fileName:%s err:%v", fileName, err)
		}

		common.Log.Infof("sinkMeta file : %s", fileName)
		tmpMap[fileName] = newUiSink(ptrMetadata)
	}
	g_sinkMetadata = tmpMap
	return nil
}

func readSinkMetaFile(filePath string) error {
<<<<<<< HEAD
	ptrMetadata := new(fileSink)
=======
	ptrMetadata := new(sinkMeta)
>>>>>>> 03ebce32
	err := common.ReadJsonUnmarshal(filePath, ptrMetadata)
	if nil != err {
		return fmt.Errorf("filePath:%s err:%v", filePath, err)
	}

	sinkMetadata := g_sinkMetadata
	tmpMap := make(map[string]*uiSink)
	for k, v := range sinkMetadata {
		tmpMap[k] = v
	}
	fileName := path.Base(filePath)
	common.Log.Infof("sinkMeta file : %s", fileName)
	tmpMap[fileName] = newUiSink(ptrMetadata)
	g_sinkMetadata = tmpMap
	return nil
}
<<<<<<< HEAD
func (this *uiSinks) setCustomProperty(pluginName string) error {
=======

type (
	hintLanguage struct {
		English string `json:"en"`
		Chinese string `json:"zh"`
	}
	hintField struct {
		Name     string        `json:"name"`
		Default  interface{}   `json:"default"`
		Control  string        `json:"control"`
		Optional bool          `json:"optional"`
		Type     string        `json:"type"`
		Hint     *hintLanguage `json:"hint"`
		Label    *hintLanguage `json:"label"`
		Values   interface{}   `json:"values"`
	}
	sinkPropertyNode struct {
		Fields  []*hintField  `json:"properties"`
		HelpUrl *hintLanguage `json:"helpUrl"`
		Libs    []string      `json:"libs"`
	}
	sinkProperty struct {
		CustomProperty map[string]*sinkPropertyNode `json:"customProperty"`
		BaseProperty   map[string]*sinkPropertyNode `json:"baseProperty"`
		BaseOption     *sinkPropertyNode            `json:"baseOption"`
	}
)

func (this *hintLanguage) set(l *language) {
	if nil == l {
		return
	}
	this.English = l.English
	this.Chinese = l.Chinese
}
func (this *hintField) setSinkField(v *field) {
	if nil == v {
		return
	}
	this.Name = v.Name
	this.Type = v.Type
	this.Default = v.Default
	this.Values = v.Values
	this.Control = v.Control
	this.Optional = v.Optional
	this.Hint = new(hintLanguage)
	this.Hint.set(v.Hint)
	this.Label = new(hintLanguage)
	this.Label.set(v.Label)
}

func (this *sinkPropertyNode) setNodeFromMetal(data *sinkMeta) {
	if nil == data {
		return
	}
	this.Libs = data.Libs
	if nil != data.HelpUrl {
		this.HelpUrl = new(hintLanguage)
		this.HelpUrl.set(data.HelpUrl)
	}
	for _, v := range data.Fields {
		field := new(hintField)
		field.setSinkField(v)
		this.Fields = append(this.Fields, field)
	}
}

func (this *sinkProperty) setCustomProperty(pluginName string) error {
>>>>>>> 03ebce32
	fileName := pluginName + `.json`
	sinkMetadata := g_sinkMetadata
	data := sinkMetadata[fileName]
	if nil == data {
		return fmt.Errorf(`not found pligin:%s`, fileName)
	}
	if 0 == len(this.CustomProperty) {
		this.CustomProperty = make(map[string]*uiSink)
	}
	this.CustomProperty[pluginName] = data
	return nil
}

func (this *uiSinks) setBasePropertry(pluginName string) error {
	sinkMetadata := g_sinkMetadata
	data := sinkMetadata[baseProperty+".json"]
	if nil == data {
		return fmt.Errorf(`not found pligin:%s`, baseProperty)
	}
	if 0 == len(this.BaseProperty) {
		this.BaseProperty = make(map[string]*uiSink)
	}
	this.BaseProperty[pluginName] = data
	return nil
}

func (this *uiSinks) setBaseOption() error {
	sinkMetadata := g_sinkMetadata
	data := sinkMetadata[baseOption+".json"]
	if nil == data {
		return fmt.Errorf(`not found pligin:%s`, baseOption)
	}
	this.BaseOption = data
	return nil
}

func (this *uiSinks) hintWhenNewSink(pluginName string) (err error) {
	err = this.setCustomProperty(pluginName)
	if nil != err {
		return err
	}
	err = this.setBasePropertry(pluginName)
	if nil != err {
		return err
	}
	err = this.setBaseOption()
	return err
}

func (this *uiSink) modifyPropertyNode(mapFields map[string]interface{}) (err error) {
	for i, field := range this.Fields {
		fieldVal := mapFields[field.Name]
		if nil != fieldVal {
			this.Fields[i].Default = fieldVal
		}
	}
	return nil
}
func (this *uiSinks) modifyProperty(pluginName string, mapFields map[string]interface{}) (err error) {
	customProperty := this.CustomProperty[pluginName]
	if nil != customProperty {
		customProperty.modifyPropertyNode(mapFields)
	}

	baseProperty := this.BaseProperty[pluginName]
	if nil != baseProperty {
		baseProperty.modifyPropertyNode(mapFields)
	}

	return nil
}

func (this *uiSinks) modifyOption(option *api.RuleOption) {
	baseOption := this.BaseOption
	if nil == baseOption {
		return
	}
	for i, field := range baseOption.Fields {
		switch field.Name {
		case `isEventTime`:
			baseOption.Fields[i].Default = option.IsEventTime
		case `lateTol`:
			baseOption.Fields[i].Default = option.LateTol
		case `concurrency`:
			baseOption.Fields[i].Default = option.Concurrency
		case `bufferLength`:
			baseOption.Fields[i].Default = option.BufferLength
		case `sendMetaToSink`:
			baseOption.Fields[i].Default = option.SendMetaToSink
		case `qos`:
			baseOption.Fields[i].Default = option.Qos
		case `checkpointInterval`:
			baseOption.Fields[i].Default = option.CheckpointInterval
		}
	}
}

func (this *uiSinks) hintWhenModifySink(rule *api.Rule) (err error) {
	for _, m := range rule.Actions {
		for pluginName, sink := range m {
			mapFields, _ := sink.(map[string]interface{})
			err = this.hintWhenNewSink(pluginName)
			if nil != err {
				return err
			}
			this.modifyProperty(pluginName, mapFields)
		}
	}
	this.modifyOption(rule.Options)
	return nil
}

<<<<<<< HEAD
func GetSinkMeta(pluginName string, rule *api.Rule) (ptrSinkProperty *uiSinks, err error) {
	ptrSinkProperty = new(uiSinks)
=======
func GetSinkMeta(pluginName string, rule *api.Rule) (ptrSinkProperty *sinkProperty, err error) {
	ptrSinkProperty = new(sinkProperty)
>>>>>>> 03ebce32
	if nil == rule {
		err = ptrSinkProperty.hintWhenNewSink(pluginName)
	} else {
		err = ptrSinkProperty.hintWhenModifySink(rule)
	}
	return ptrSinkProperty, err
}

<<<<<<< HEAD
type pluginfo struct {
	Name  string `json:"name"`
	About *about `json:"about"`
}

func GetSinks() (sinks []*pluginfo) {
=======
func GetSinks() (sinks []string) {
>>>>>>> 03ebce32
	sinkMeta := g_sinkMetadata
	for fileName, v := range sinkMeta {
		if fileName == baseProperty+".json" || fileName == baseOption+".json" {
			continue
		}
		node := new(pluginfo)
		node.Name = strings.TrimSuffix(fileName, `.json`)
		node.About = v.About
		sinks = append(sinks, node)
	}
	return sinks
}<|MERGE_RESOLUTION|>--- conflicted
+++ resolved
@@ -80,7 +80,6 @@
 	}
 )
 
-<<<<<<< HEAD
 func newLanguage(fi *fileLanguage) *language {
 	if nil == fi {
 		return nil
@@ -130,9 +129,6 @@
 }
 
 var g_sinkMetadata map[string]*uiSink //map[fileName]
-=======
-var g_sinkMetadata map[string]*sinkMeta //map[fileName]
->>>>>>> 03ebce32
 func readSinkMetaDir() error {
 	confDir, err := common.GetLoc("/plugins")
 	if nil != err {
@@ -166,11 +162,7 @@
 }
 
 func readSinkMetaFile(filePath string) error {
-<<<<<<< HEAD
 	ptrMetadata := new(fileSink)
-=======
-	ptrMetadata := new(sinkMeta)
->>>>>>> 03ebce32
 	err := common.ReadJsonUnmarshal(filePath, ptrMetadata)
 	if nil != err {
 		return fmt.Errorf("filePath:%s err:%v", filePath, err)
@@ -187,78 +179,8 @@
 	g_sinkMetadata = tmpMap
 	return nil
 }
-<<<<<<< HEAD
+
 func (this *uiSinks) setCustomProperty(pluginName string) error {
-=======
-
-type (
-	hintLanguage struct {
-		English string `json:"en"`
-		Chinese string `json:"zh"`
-	}
-	hintField struct {
-		Name     string        `json:"name"`
-		Default  interface{}   `json:"default"`
-		Control  string        `json:"control"`
-		Optional bool          `json:"optional"`
-		Type     string        `json:"type"`
-		Hint     *hintLanguage `json:"hint"`
-		Label    *hintLanguage `json:"label"`
-		Values   interface{}   `json:"values"`
-	}
-	sinkPropertyNode struct {
-		Fields  []*hintField  `json:"properties"`
-		HelpUrl *hintLanguage `json:"helpUrl"`
-		Libs    []string      `json:"libs"`
-	}
-	sinkProperty struct {
-		CustomProperty map[string]*sinkPropertyNode `json:"customProperty"`
-		BaseProperty   map[string]*sinkPropertyNode `json:"baseProperty"`
-		BaseOption     *sinkPropertyNode            `json:"baseOption"`
-	}
-)
-
-func (this *hintLanguage) set(l *language) {
-	if nil == l {
-		return
-	}
-	this.English = l.English
-	this.Chinese = l.Chinese
-}
-func (this *hintField) setSinkField(v *field) {
-	if nil == v {
-		return
-	}
-	this.Name = v.Name
-	this.Type = v.Type
-	this.Default = v.Default
-	this.Values = v.Values
-	this.Control = v.Control
-	this.Optional = v.Optional
-	this.Hint = new(hintLanguage)
-	this.Hint.set(v.Hint)
-	this.Label = new(hintLanguage)
-	this.Label.set(v.Label)
-}
-
-func (this *sinkPropertyNode) setNodeFromMetal(data *sinkMeta) {
-	if nil == data {
-		return
-	}
-	this.Libs = data.Libs
-	if nil != data.HelpUrl {
-		this.HelpUrl = new(hintLanguage)
-		this.HelpUrl.set(data.HelpUrl)
-	}
-	for _, v := range data.Fields {
-		field := new(hintField)
-		field.setSinkField(v)
-		this.Fields = append(this.Fields, field)
-	}
-}
-
-func (this *sinkProperty) setCustomProperty(pluginName string) error {
->>>>>>> 03ebce32
 	fileName := pluginName + `.json`
 	sinkMetadata := g_sinkMetadata
 	data := sinkMetadata[fileName]
@@ -371,13 +293,8 @@
 	return nil
 }
 
-<<<<<<< HEAD
 func GetSinkMeta(pluginName string, rule *api.Rule) (ptrSinkProperty *uiSinks, err error) {
 	ptrSinkProperty = new(uiSinks)
-=======
-func GetSinkMeta(pluginName string, rule *api.Rule) (ptrSinkProperty *sinkProperty, err error) {
-	ptrSinkProperty = new(sinkProperty)
->>>>>>> 03ebce32
 	if nil == rule {
 		err = ptrSinkProperty.hintWhenNewSink(pluginName)
 	} else {
@@ -386,16 +303,12 @@
 	return ptrSinkProperty, err
 }
 
-<<<<<<< HEAD
 type pluginfo struct {
 	Name  string `json:"name"`
 	About *about `json:"about"`
 }
 
 func GetSinks() (sinks []*pluginfo) {
-=======
-func GetSinks() (sinks []string) {
->>>>>>> 03ebce32
 	sinkMeta := g_sinkMetadata
 	for fileName, v := range sinkMeta {
 		if fileName == baseProperty+".json" || fileName == baseOption+".json" {
